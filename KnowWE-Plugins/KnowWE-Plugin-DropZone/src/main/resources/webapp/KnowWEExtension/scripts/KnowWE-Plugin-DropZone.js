/*
 * Copyright (C) 2020 denkbares GmbH, Germany
 *
 * This is free software; you can redistribute it and/or modify it under the
 * terms of the GNU Lesser General Public License as published by the Free
 * Software Foundation; either version 3 of the License, or (at your option) any
 * later version.
 *
 * This software is distributed in the hope that it will be useful, but WITHOUT
 * ANY WARRANTY; without even the implied warranty of MERCHANTABILITY or FITNESS
 * FOR A PARTICULAR PURPOSE. See the GNU Lesser General Public License for more
 * details.
 *
 * You should have received a copy of the GNU Lesser General Public License
 * along with this software; if not, write to the Free Software Foundation,
 * Inc., 51 Franklin St, Fifth Floor, Boston, MA 02110-1301 USA, or see the FSF
 * site: http://www.fsf.org.
 */

KNOWWE = typeof KNOWWE === "undefined" ? {} : KNOWWE;
KNOWWE.core = KNOWWE.core || {};
KNOWWE.core.plugin = KNOWWE.core.plugin || {};
let doInit = true;


(function init() {
  window.addEvent('domready', _KL.setup);
  if (KNOWWE.helper.loadCheck(['Wiki.jsp'])) {
    window.addEvent('domready', function() {
      if (doInit) {
        KNOWWE.core.plugin.dropZone.initAttachToExisting();
      }
    });
  }
}());

/**
 * Namespace: KNOWWE.core.plugin.dropZone for debugging d3web expressions in KnowWE
 */
<<<<<<< HEAD
KNOWWE.core.plugin.dropZone = function() {

  function handleDragOver(event) {
    if (!isEventWithFiles(event)) return;
    event.stopPropagation();
    event.preventDefault();
    setDragOverStyle(event.target);
    const dropIndicator = jq$(event.target).closest('.dropzone').find(".drop-indicator").first();
    if (dropIndicator.length === 0) return;
    dropIndicator[0].addEventListener('dragleave', handleDragLeave);
    event.dataTransfer.dropEffect = 'copy';
  }


  function handleDragLeave(event) {
    resetStyle(event.target);
  }

  function prepareUploadData(event, pageName) {
    if (!isEventWithFiles(event)) return;
    event.stopPropagation();
    event.preventDefault();
    let form = jq$(event.target).closest('.dropzone').find('.drop-indicator').first();
    const ajaxData = new FormData();
    if (pageName == null) pageName = KNOWWE.helper.getPagename();
    ajaxData.append('page', pageName);
    ajaxData.append('nextpage', 'Upload.jsp?page=' + pageName);
    ajaxData.append('action', 'upload');

    let files = [];
    if (typeof event.dataTransfer !== "undefined") {
      files = event.dataTransfer.files; // Dropped files
    }
    const input = form.find('input[type="file"]').first();
    if (files.length === 0) {
      if (typeof input.context.files !== "undefined" && input.context.files.length > 0) {
        files.append(input.context.files); // Manually chosen files w/ file chooser
      } else {
        setClass(event.target, "uploading", "Not a valid attachment...");
        setTimeout(function() {
          resetStyle(event.target, "Drop attachment(s) here");
        }, 1000);
        return null;
      }
    }

    setUploadingStyle(event.target);
    Array.prototype.forEach.call(files, function(file) {
      ajaxData.append(input.attr('name'), file);
    });

    return {
      form: form,
      ajaxData: ajaxData
    };
  }

  function isEventWithFiles(event) {
    var temp = (event.originalEvent || event).dataTransfer;
    return temp && (temp = temp.types) && (temp.indexOf('Files') !== -1);
  }

  function ajaxData(uploadData, event) {
    uploadFile(uploadData.ajaxData, uploadData.form, function() {
      setUploadedStyle(event.target);
      if (event.reload) {
        setTimeout(function() {
          window.location.reload();
        }, 1000);
      } else {
        setTimeout(function() {
          resetStyle(event.target, "Drop attachment(s) here");
        }, 1000);
        if (event.callback) event.callback();
      }
    }, function(data) {
      KNOWWE.notification.error(data.responseText);
      resetStyle(event.target, "Drop attachment(s) here");
    });
  }

  function uploadFile(data, form, successCallback, errorCallback) {
    jq$.ajax({
      url: form.attr("action"),
      type: form.attr("method"),
      data: data,
      cache: false,
      contentType: false,
      processData: false,
      success: successCallback,
      error: errorCallback
    });
  }

  function handleDropToExisting(event) {
    if (!isEventWithFiles(event)) return;
    event.reload = true;
    const uploadData = prepareUploadData(event);
    ajaxData(uploadData, event);
  }

  function setUploadingStyle(element) {
    setClass(element, "uploading", "Upload in progress...");
  }

  function setDragOverStyle(element) {
    setClass(element, "dragover", null);
  }

  function setUploadedStyle(element) {
    setClass(element, "uploaded", "Upload complete 🎉");
  }

  function resetStyle(element, title) {
    setClass(element, "", title);
  }

  function setClass(element, className, title) {
    const dropZone = jq$(element).closest('.dropzone');
    const boxInput = dropZone.find(".box-input").first();
    boxInput.attr('class', 'box-input');
    boxInput.addClass(className);
    const dropIndicator = dropZone.find('.drop-indicator').first();
    dropIndicator.attr('class', 'drop-indicator'); // Remove all other classes
    dropIndicator.addClass(className);
    const dropTextWrapper = dropIndicator.find("label").first();
    if (title !== null) dropTextWrapper.html(title);
    dropTextWrapper.removeClass();
    dropTextWrapper.addClass(className);
  }

  function attachDropZoneToElement(element, actionUrl, multiple, title, mode) {
    if (element == null || typeof element === "undefined" || element.length === 0) return;
    const form =
      '<form class="drop-indicator" method="post" action=' + actionUrl + ' enctype="multipart/form-data">' +
      '  <div class="box-input">' +
      '    <input style="display: none" class="box__file" type="file" name="files" id="file" ' +
      (multiple ? 'data-multiple-caption="{count} files selected" multiple' : '') + ' />' +
      '    <label for="file"><span class="box__dragndrop"/>' + title + '</span></label>' +
      '  </div>' +
      '</form>';

    if (mode === "full-height") {
      element.addClass("dropzone full-height");
      element.prepend(form);
    } else if (mode === "append") {
      element.append('<div class="dropzone">' + form + '</div>');
    } else if (mode === "replace") {
      element.addClass("dropzone replace");
      element.prepend(form);
    }
  }

  return {

    // function to deactivate/activate default initialization of dropzone.
    activateInitialization: function(activate) {
      doInit = activate;
    },

    prepareUploadData: function(event, name) {
      return prepareUploadData(event, name);
    },

    uploadData: function(data, event) {
      ajaxData(data, event);
    },

    uploadFile: function(data, form, successCallback, errorCallback) {
      uploadFile(data, form, successCallback, errorCallback);
    },

    setDropZoneStyleUploading: function(element) {
      setUploadingStyle(element);
    },

    setDropZoneStyleUploaded: function(element) {
      setUploadedStyle(element);
    },

    resetDropZoneStyle: function(element, title) {
      resetStyle(element, title);
    },

    initAttachToExisting: function() {
      KNOWWE.core.plugin.dropZone.addDropZoneTo('div.page', "Drop attachment(s)", handleDropToExisting);
    },

    addDropZoneTo: function(elementSelector, title, dropHandlerCallback, actionUrl, mode, multiple) {
      if (!actionUrl) actionUrl = 'attach';
      if (!mode) mode = "full-height";
      if (typeof multiple === "undefined") multiple = true;
      const canWrite = jq$('#knowWEInfoCanWrite').attr('value');
      if (!KNOWWE.core.util.isHaddockTemplate() || typeof canWrite === 'undefined' || canWrite !== 'true') return;

      const elements = jq$(elementSelector);
      attachDropZoneToElement(elements, actionUrl, multiple, title, mode);

      elements.each(function() {
        this.addEventListener('dragover', handleDragOver);
        this.addEventListener('drop', dropHandlerCallback);
      });
      elements.find('input').first().on('change', dropHandlerCallback);
    }
  };
=======
KNOWWE.core.plugin.dropZone = function () {

	function handleDragOver(event) {
		if (!isEventWithFiles(event)) return;
		event.stopPropagation();
		event.preventDefault();
		setDragOverStyle(event.target);
		const dropIndicator = jq$(event.target).closest('.dropzone').find(".drop-indicator").first();
		if (dropIndicator.length === 0) return;
		dropIndicator[0].addEventListener('dragleave', handleDragLeave);
		event.dataTransfer.dropEffect = 'copy';
	}


	function handleDragLeave(event) {
		resetStyle(event.target);
	}

	function prepareUploadData(event, pageName) {
		if (!isEventWithFiles(event)) return;
		event.stopPropagation();
		event.preventDefault();
		let form = jq$(event.target).closest('.dropzone').find('.drop-indicator').first();
		const ajaxData = new FormData();
		if (pageName == null) pageName = KNOWWE.helper.getPagename();
		ajaxData.append('page', pageName);
		ajaxData.append('nextpage', 'Upload.jsp?page=' + pageName);
		ajaxData.append('action', 'upload');

		let files = [];
		if (typeof event.dataTransfer !== "undefined") {
			files = event.dataTransfer.files; // Dropped files
		}
		const input = form.find('input[type="file"]').first();
		if (files.length === 0) {
			if (typeof input.context.files !== "undefined" && input.context.files.length > 0) {
				files.append(input.context.files); // Manually chosen files w/ file chooser
			} else {
				setClass(event.target, "uploading", "Not a valid attachment...");
				setTimeout(function () {
					resetStyle(event.target, "Drop attachment(s) here");
				}, 1000);
				return null;
			}
		}

		setUploadingStyle(event.target);
		Array.prototype.forEach.call(files, function (file) {
			ajaxData.append(input.attr('name'), file);
		});

		return {
			form: form,
			ajaxData: ajaxData
		}
	}

	function isEventWithFiles(event) {
		var temp = (event.originalEvent || event).dataTransfer;
		return temp && (temp = temp.types) && (temp.indexOf('Files') !== -1);
	}

	function ajaxData(uploadData, event) {
		jq$.ajax({
			url: uploadData.form.attr('action'),
			type: uploadData.form.attr('method'),
			data: uploadData.ajaxData,
			cache: false,
			contentType: false,
			processData: false,
			success: function () {
				setUploadedStyle(event.target);
				if (!event.reload) {
					setTimeout(function () {
						resetStyle(event.target, "Drop attachment(s) here")
					}, 1000)
					if (event.callback) event.callback();
				} else {
					setTimeout(function () {
						window.location.reload();
					}, 1000);
				}
			},
			error: function (data) {
				KNOWWE.notification.error(data.responseText);
				resetStyle(event.target, "Drop attachment(s) here");
			}
		});
	}

	function handleDropToExisting(event) {
		if (!isEventWithFiles(event)) return;
		event.reload = true;
		const uploadData = prepareUploadData(event)
		ajaxData(uploadData, event);
	}

	function setUploadingStyle(element) {
		setClass(element, "uploading", "Upload in progress...");
	}

	function setDragOverStyle(element) {
		setClass(element, "dragover", null);
	}

	function setUploadedStyle(element) {
		setClass(element, "uploaded", "Upload complete 🎉");
	}

	function resetStyle(element, title) {
		setClass(element, "", title);
	}

	function setClass(element, className, title) {
		const dropZone = jq$(element).closest('.dropzone');
		const boxInput = dropZone.find(".box-input").first();
		boxInput.attr('class', 'box-input');
		boxInput.addClass(className);
		const dropIndicator = dropZone.find('.drop-indicator').first();
		dropIndicator.attr('class', 'drop-indicator'); // Remove all other classes
		dropIndicator.addClass(className);
		const dropTextWrapper = dropIndicator.find("label").first();
		if (title !== null) dropTextWrapper.html(title);
		dropTextWrapper.removeClass()
		dropTextWrapper.addClass(className);
	}

	function attachDropZoneToElement(element, actionUrl, multiple, title, mode) {
		if (element == null || typeof element === "undefined" || element.length === 0) return;
		const form =
			'<form class="drop-indicator" method="post" action=' + actionUrl + ' enctype="multipart/form-data">' +
			'  <div class="box-input">' +
			'    <input style="display: none" class="box__file" type="file" name="files" id="file" ' +
			(multiple ? 'data-multiple-caption="{count} files selected" multiple' : '') + ' />' +
			'    <label for="file"><span class="box__dragndrop"/>' + title + '</span></label>' +
			'  </div>' +
			'</form>';

		if (mode === "full-height") {
			element.addClass("dropzone full-height");
			element.prepend(form);
		} else if (mode === "append") {
			element.append('<div class="dropzone">' + form + '</div>');
		} else if (mode === "replace") {
			element.addClass("dropzone replace");
			element.prepend(form);
		}
	}

	return {

		prepareUploadData: function (event, name) {
			return prepareUploadData(event, name);
		},

		uploadData: function (data, event) {
			ajaxData(data, event)
		},

		setDropZoneStyleUploading: function (element) {
			setUploadingStyle(element);
		},

		setDropZoneStyleUploaded: function (element) {
			setUploadedStyle(element)
		},

		resetDropZoneStyle: function (element, title) {
			resetStyle(element, title);
		},

		initAttachToExisting: function () {
			KNOWWE.core.plugin.dropZone.addDropZoneTo('div.page', "Drop attachment(s)", handleDropToExisting)
		},

		addDropZoneTo: function (elementSelector, title, dropHandlerCallback, actionUrl, mode, multiple) {
			if (!actionUrl) actionUrl = 'attach';
			if (!mode) mode = "full-height";
			if (typeof multiple === "undefined") multiple = true;
			if (!KNOWWE.core.util.isHaddockTemplate() || !KNOWWE.core.util.canWrite()) return;

			const elements = jq$(elementSelector);
			attachDropZoneToElement(elements, actionUrl, multiple, title, mode);

			elements.each(function () {
				this.addEventListener('dragover', handleDragOver);
				this.addEventListener('drop', dropHandlerCallback);
			});
			elements.find('input').first().on('change', dropHandlerCallback);
		}
	}
>>>>>>> b5c2c875

}
();<|MERGE_RESOLUTION|>--- conflicted
+++ resolved
@@ -37,7 +37,6 @@
 /**
  * Namespace: KNOWWE.core.plugin.dropZone for debugging d3web expressions in KnowWE
  */
-<<<<<<< HEAD
 KNOWWE.core.plugin.dropZone = function() {
 
   function handleDragOver(event) {
@@ -226,14 +225,13 @@
       KNOWWE.core.plugin.dropZone.addDropZoneTo('div.page', "Drop attachment(s)", handleDropToExisting);
     },
 
-    addDropZoneTo: function(elementSelector, title, dropHandlerCallback, actionUrl, mode, multiple) {
-      if (!actionUrl) actionUrl = 'attach';
-      if (!mode) mode = "full-height";
-      if (typeof multiple === "undefined") multiple = true;
-      const canWrite = jq$('#knowWEInfoCanWrite').attr('value');
-      if (!KNOWWE.core.util.isHaddockTemplate() || typeof canWrite === 'undefined' || canWrite !== 'true') return;
-
-      const elements = jq$(elementSelector);
+		addDropZoneTo: function (elementSelector, title, dropHandlerCallback, actionUrl, mode, multiple) {
+			if (!actionUrl) actionUrl = 'attach';
+			if (!mode) mode = "full-height";
+			if (typeof multiple === "undefined") multiple = true;
+			if (!KNOWWE.core.util.isHaddockTemplate() || !KNOWWE.core.util.canWrite()) return;
+
+			const elements = jq$(elementSelector);
       attachDropZoneToElement(elements, actionUrl, multiple, title, mode);
 
       elements.each(function() {
@@ -243,199 +241,6 @@
       elements.find('input').first().on('change', dropHandlerCallback);
     }
   };
-=======
-KNOWWE.core.plugin.dropZone = function () {
-
-	function handleDragOver(event) {
-		if (!isEventWithFiles(event)) return;
-		event.stopPropagation();
-		event.preventDefault();
-		setDragOverStyle(event.target);
-		const dropIndicator = jq$(event.target).closest('.dropzone').find(".drop-indicator").first();
-		if (dropIndicator.length === 0) return;
-		dropIndicator[0].addEventListener('dragleave', handleDragLeave);
-		event.dataTransfer.dropEffect = 'copy';
-	}
-
-
-	function handleDragLeave(event) {
-		resetStyle(event.target);
-	}
-
-	function prepareUploadData(event, pageName) {
-		if (!isEventWithFiles(event)) return;
-		event.stopPropagation();
-		event.preventDefault();
-		let form = jq$(event.target).closest('.dropzone').find('.drop-indicator').first();
-		const ajaxData = new FormData();
-		if (pageName == null) pageName = KNOWWE.helper.getPagename();
-		ajaxData.append('page', pageName);
-		ajaxData.append('nextpage', 'Upload.jsp?page=' + pageName);
-		ajaxData.append('action', 'upload');
-
-		let files = [];
-		if (typeof event.dataTransfer !== "undefined") {
-			files = event.dataTransfer.files; // Dropped files
-		}
-		const input = form.find('input[type="file"]').first();
-		if (files.length === 0) {
-			if (typeof input.context.files !== "undefined" && input.context.files.length > 0) {
-				files.append(input.context.files); // Manually chosen files w/ file chooser
-			} else {
-				setClass(event.target, "uploading", "Not a valid attachment...");
-				setTimeout(function () {
-					resetStyle(event.target, "Drop attachment(s) here");
-				}, 1000);
-				return null;
-			}
-		}
-
-		setUploadingStyle(event.target);
-		Array.prototype.forEach.call(files, function (file) {
-			ajaxData.append(input.attr('name'), file);
-		});
-
-		return {
-			form: form,
-			ajaxData: ajaxData
-		}
-	}
-
-	function isEventWithFiles(event) {
-		var temp = (event.originalEvent || event).dataTransfer;
-		return temp && (temp = temp.types) && (temp.indexOf('Files') !== -1);
-	}
-
-	function ajaxData(uploadData, event) {
-		jq$.ajax({
-			url: uploadData.form.attr('action'),
-			type: uploadData.form.attr('method'),
-			data: uploadData.ajaxData,
-			cache: false,
-			contentType: false,
-			processData: false,
-			success: function () {
-				setUploadedStyle(event.target);
-				if (!event.reload) {
-					setTimeout(function () {
-						resetStyle(event.target, "Drop attachment(s) here")
-					}, 1000)
-					if (event.callback) event.callback();
-				} else {
-					setTimeout(function () {
-						window.location.reload();
-					}, 1000);
-				}
-			},
-			error: function (data) {
-				KNOWWE.notification.error(data.responseText);
-				resetStyle(event.target, "Drop attachment(s) here");
-			}
-		});
-	}
-
-	function handleDropToExisting(event) {
-		if (!isEventWithFiles(event)) return;
-		event.reload = true;
-		const uploadData = prepareUploadData(event)
-		ajaxData(uploadData, event);
-	}
-
-	function setUploadingStyle(element) {
-		setClass(element, "uploading", "Upload in progress...");
-	}
-
-	function setDragOverStyle(element) {
-		setClass(element, "dragover", null);
-	}
-
-	function setUploadedStyle(element) {
-		setClass(element, "uploaded", "Upload complete 🎉");
-	}
-
-	function resetStyle(element, title) {
-		setClass(element, "", title);
-	}
-
-	function setClass(element, className, title) {
-		const dropZone = jq$(element).closest('.dropzone');
-		const boxInput = dropZone.find(".box-input").first();
-		boxInput.attr('class', 'box-input');
-		boxInput.addClass(className);
-		const dropIndicator = dropZone.find('.drop-indicator').first();
-		dropIndicator.attr('class', 'drop-indicator'); // Remove all other classes
-		dropIndicator.addClass(className);
-		const dropTextWrapper = dropIndicator.find("label").first();
-		if (title !== null) dropTextWrapper.html(title);
-		dropTextWrapper.removeClass()
-		dropTextWrapper.addClass(className);
-	}
-
-	function attachDropZoneToElement(element, actionUrl, multiple, title, mode) {
-		if (element == null || typeof element === "undefined" || element.length === 0) return;
-		const form =
-			'<form class="drop-indicator" method="post" action=' + actionUrl + ' enctype="multipart/form-data">' +
-			'  <div class="box-input">' +
-			'    <input style="display: none" class="box__file" type="file" name="files" id="file" ' +
-			(multiple ? 'data-multiple-caption="{count} files selected" multiple' : '') + ' />' +
-			'    <label for="file"><span class="box__dragndrop"/>' + title + '</span></label>' +
-			'  </div>' +
-			'</form>';
-
-		if (mode === "full-height") {
-			element.addClass("dropzone full-height");
-			element.prepend(form);
-		} else if (mode === "append") {
-			element.append('<div class="dropzone">' + form + '</div>');
-		} else if (mode === "replace") {
-			element.addClass("dropzone replace");
-			element.prepend(form);
-		}
-	}
-
-	return {
-
-		prepareUploadData: function (event, name) {
-			return prepareUploadData(event, name);
-		},
-
-		uploadData: function (data, event) {
-			ajaxData(data, event)
-		},
-
-		setDropZoneStyleUploading: function (element) {
-			setUploadingStyle(element);
-		},
-
-		setDropZoneStyleUploaded: function (element) {
-			setUploadedStyle(element)
-		},
-
-		resetDropZoneStyle: function (element, title) {
-			resetStyle(element, title);
-		},
-
-		initAttachToExisting: function () {
-			KNOWWE.core.plugin.dropZone.addDropZoneTo('div.page', "Drop attachment(s)", handleDropToExisting)
-		},
-
-		addDropZoneTo: function (elementSelector, title, dropHandlerCallback, actionUrl, mode, multiple) {
-			if (!actionUrl) actionUrl = 'attach';
-			if (!mode) mode = "full-height";
-			if (typeof multiple === "undefined") multiple = true;
-			if (!KNOWWE.core.util.isHaddockTemplate() || !KNOWWE.core.util.canWrite()) return;
-
-			const elements = jq$(elementSelector);
-			attachDropZoneToElement(elements, actionUrl, multiple, title, mode);
-
-			elements.each(function () {
-				this.addEventListener('dragover', handleDragOver);
-				this.addEventListener('drop', dropHandlerCallback);
-			});
-			elements.find('input').first().on('change', dropHandlerCallback);
-		}
-	}
->>>>>>> b5c2c875
 
 }
 ();