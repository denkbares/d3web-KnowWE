--- conflicted
+++ resolved
@@ -62,14 +62,6 @@
 	display: block;
 }
 
-<<<<<<< HEAD
-.sparqlEditor {
-	width: 100%;
-	height: 150px;
-	margin: 0.5em 0.25em;
-	border: 1px solid #ddd;
-	box-sizing: border-box;
-=======
 .type_SparqlConsole .markupText {
 	padding: 0;
 	margin-top: -1px;
@@ -87,5 +79,4 @@
 	color: grey;
 	display: inline-block;
 	padding-bottom: .5em
->>>>>>> c8d8f22e
 }