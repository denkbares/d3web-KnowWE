/*
 * Copyright (C) 2012 Chair of Artificial Intelligence and Applied Informatics
 * Computer Science VI, University of Wuerzburg
 * 
 * This is free software; you can redistribute it and/or modify it under the
 * terms of the GNU Lesser General Public License as published by the Free
 * Software Foundation; either version 3 of the License, or (at your option) any
 * later version.
 * 
 * This software is distributed in the hope that it will be useful, but WITHOUT
 * ANY WARRANTY; without even the implied warranty of MERCHANTABILITY or FITNESS
 * FOR A PARTICULAR PURPOSE. See the GNU Lesser General Public License for more
 * details.
 * 
 * You should have received a copy of the GNU Lesser General Public License
 * along with this software; if not, write to the Free Software Foundation,
 * Inc., 51 Franklin St, Fifth Floor, Boston, MA 02110-1301 USA, or see the FSF
 * site: http://www.fsf.org.
 */
package de.knowwe.rdfs.vis;

import java.util.ArrayList;
import java.util.Collection;
import java.util.HashMap;
import java.util.HashSet;
import java.util.Iterator;
import java.util.LinkedList;
import java.util.List;
import java.util.Map;
import java.util.Set;

import org.openrdf.model.BNode;
import org.openrdf.model.URI;
import org.openrdf.model.Value;
import org.openrdf.model.impl.URIImpl;
import org.openrdf.query.BindingSet;

import com.denkbares.semanticcore.TupleQueryResult;
import de.d3web.strings.Strings;
import de.d3web.utils.Log;
import de.knowwe.core.kdom.parsing.Section;
import de.knowwe.core.utils.LinkToTermDefinitionProvider;
import de.knowwe.rdf2go.Rdf2GoCore;
import de.knowwe.rdf2go.utils.Rdf2GoUtils;
import de.knowwe.rdfs.vis.util.Utils;
import de.knowwe.visualization.ConceptNode;
import de.knowwe.visualization.Config;
import de.knowwe.visualization.Edge;
import de.knowwe.visualization.GraphDataBuilder;

/**
 * @author Johanna Latt
 * @created 11.10.2013
 */
public class OntoGraphDataBuilder extends GraphDataBuilder {

	private Rdf2GoCore rdf2GoCore = null;

	private int depth = 0;

	private int height = 0;
	private Set<Value> expandedPredecessors = new HashSet<>();

	private Set<Value> expandedSuccessors = new HashSet<>();
	private Set<Value> literalsExpanded = new HashSet<>();
	private Map<Integer, String> propertyExcludeSPARQLFilterCache = new HashMap<>();
	private Set<Value> fringeValues = new HashSet<>();

	private String nodeFilterExpression = null;
	/*
	For Debugging/Optimization only
	 */
	private static final boolean DEBUG_MODE = false;
	private int addSuccessorsCalls = 0;
	private int addOutgoingSuccessorsCalls = 0;
	private int addPredecessorsCalls = 0;
	private int addOutgoingPredecessorsCalls = 0;
	private int addOuterConceptCalls = 0;
	private List<OuterConceptCheck> outerConceptCalls = new ArrayList<>();
	private Set<OuterConceptCheck> checkedOuterConcepts = new HashSet<>();
	private List<String> succQueries = new ArrayList<>();
	private List<String> predQueries = new ArrayList<>();

	/**
	 * Allows to create a new Ontology Rendering Core. For each rendering task a new one should be created.
	 *
	 * @param section a section that the graph is rendered for/at
	 * @param config  the configuration, consider the constants of this class
	 */
	public OntoGraphDataBuilder(Section<?> section, Config config, LinkToTermDefinitionProvider uriProvider, Rdf2GoCore rdf2GoCore) {
		if (rdf2GoCore == null) {
			throw new NullPointerException("The RDF repository can't be null!");
		}
		this.rdf2GoCore = rdf2GoCore;

		initialiseData(section, config, uriProvider);

		// filter inverseOf-relations if asked (default is no filter)
		if (!config.isShowInverse()) {
			addInverseRelationsToFilter();
		}

	}

	private void addInverseRelationsToFilter() {

		String exclude;

		// find all inverse Relations
		String query = "SELECT ?x ?z WHERE { ?x owl:inverseOf ?z }";
		Iterator<BindingSet> result =
				rdf2GoCore.sparqlSelectIt(
						query);
		while (result.hasNext()) {
			BindingSet row = result.next();
			Value xURI = row.getValue("x");
			String x = getConceptName(xURI);

			Value zURI = row.getValue("z");
			String z = getConceptName(zURI);

			// find out which relation should be excluded
			boolean isXFiltered = getFilteredRelations().contains(x);
			boolean isZFiltered = getFilteredRelations().contains(z);

			boolean isXExcluded = getExcludedRelations().contains(x);
			boolean isZExcluded = getExcludedRelations().contains(z);

			if (isXFiltered || isZFiltered) {
				if (isXFiltered) {
					exclude = z;
				}
				else {
					exclude = x;
				}
			}
			else if (isXExcluded || isZExcluded) {
				if (isXExcluded) {
					exclude = x;
				}
				else {
					exclude = z;
				}
			}
			else {
				if (x.compareTo(z) < 0) {
					exclude = z;
				}
				else {
					exclude = x;
				}
			}
			config.addExcludeRelations(exclude);
		}

	}

	public String getConceptName(Value uri) {
		return Utils.getConceptName(uri, this.rdf2GoCore);
	}

	@Override
	public void selectGraphData() {

		long before = System.currentTimeMillis();

		List<URI> mainConceptURIs = new ArrayList<>();
		final List<String> mainConcepts = getMainConcepts();
		for (String name : mainConcepts) {
			String concept = name.trim();
			String conceptNameEncoded;

			String url;
			if (concept.contains(":")) {
				url = Rdf2GoUtils.expandNamespace(rdf2GoCore, concept);
			}
			else {
				conceptNameEncoded = Strings.encodeURL(concept);
				url = rdf2GoCore.getLocalNamespace() + conceptNameEncoded;
			}
			URI conceptURI = new URIImpl(url);
			mainConceptURIs.add(conceptURI);
		}

		for (URI conceptURI : mainConceptURIs) {
			// if requested, the predecessor are added to the source
			if (config.getPredecessors() > 0) {
				addPredecessors(conceptURI);
			}
			insertMainConcept(conceptURI);
			// if requested, the successors are added to the source
			if (config.getSuccessors() > 0) {
				addSuccessors(conceptURI, null, null);
			}
			addType(conceptURI);
		}

		//expand edges of fringe nodes
		for (Value fringeValue : fringeValues) {
			addOutgoingEdgesPredecessors(fringeValue);
			addOutgoingEdgesSuccessors(fringeValue);

			//TODO find solution for blank node
			if (!Utils.isBlankNode(fringeValue)) {
				if (!literalsExpanded.contains(fringeValue)) {
					addLiterals(fringeValue);
				}
				addType(fringeValue);
			}
		}

		SubpropertyEliminator.eliminateSubproperties(data, rdf2GoCore);
		data.clearIsolatedNodesFromDefaultLevel();

		if (DEBUG_MODE) {

			long after = System.currentTimeMillis();

			Log.info("Visualization Stats for: " + Strings.concat(",", getMainConcepts()));
			Log.info("took " + (after - before) + "ms");
			Log.info("addSuccessorCalls: " + addSuccessorsCalls);
			Log.info("addPredecessorCalls: " + addPredecessorsCalls);
			Log.info("addOutgoingSuccessorCalls: " + addOutgoingSuccessorsCalls);
			Log.info("addOutgoingPredecessorCalls: " + addOutgoingPredecessorsCalls);
			Log.info("addOuterConceptCalls: " + addOuterConceptCalls);
			Set<OuterConceptCheck> outerSet = new HashSet<>();
			outerSet.addAll(checkedOuterConcepts);
			Log.info("different outer-concepts: " + outerSet.size());

			Set<String> predQuerySet = new HashSet<>();
			predQuerySet.addAll(predQueries);
			Log.info("number of pred-queries: " + predQueries.size());
			Log.info("number of different pred-queries: " + predQuerySet.size());

			Set<String> succQueriesSet = new HashSet<>();
			succQueriesSet.addAll(succQueries);
			Log.info("number of succ-queries: " + succQueries.size());
			Log.info("number of succ-different queries: " + succQueriesSet.size());

			Set<String> allQueriesSet = new HashSet<>();
			allQueriesSet.addAll(succQueries);
			allQueriesSet.addAll(predQueries);
			Log.info("number of total different queries: " + allQueriesSet.size());
		}
	}

	private void addType(Value node) {
		String query = "SELECT ?class ?pred WHERE { <" + node.stringValue() + "> ?pred ?class . FILTER regex(str(?pred),\"type\") }";
		Iterator<BindingSet> result = rdf2GoCore.sparqlSelectIt(query);
		while (result != null && result.hasNext()) {
			BindingSet row = result.next();
			Value yURI = row.getValue("pred");
			Value zURI = row.getValue("class");
			addConcept(node, zURI, yURI);

			// currently we use the first type found
			// TODO: detect (one) most specific type from all types
			break;
		}
	}

	private void addLiterals(Value fringeValue) {
		String query = "SELECT ?literal ?pred WHERE { <" + fringeValue.stringValue() + "> ?pred ?literal . FILTER isLiteral(?literal) }";
		Iterator<BindingSet> result = rdf2GoCore.sparqlSelectIt(query);
		while (result != null && result.hasNext()) {
<<<<<<< HEAD
			BindingSet row = result.next();
			Value yURI = row.getValue("pred");
			Value zURI = row.getValue("literal");
			addConcept(fringeValue, zURI, yURI);
=======
			QueryRow row = result.next();
			Node predURI = row.getValue("pred");
			Node objectLiteral = row.getValue("literal");
			addConcept(fringeNode, objectLiteral, predURI);
>>>>>>> 2cf960e7
		}
	}

	private void insertMainConcept(Value conceptURI) {
		String concept = getConceptName(conceptURI);

<<<<<<< HEAD
		String conceptLabel = Utils.getRDFSLabel(conceptURI, rdf2GoCore,
				config.getLanguage());
=======
		String conceptLabel = Utils.fetchLabel(config, conceptURI.asURI(), rdf2GoCore);
>>>>>>> 2cf960e7
		if (conceptLabel == null) {
			conceptLabel = concept;
		}
		// the main concept is inserted
		// TODO: use Utils.createValue() to obtain correct coloring of root
		/*ConceptNode conceptValue = new ConceptNode(concept,
				getConceptType(conceptURI.asURI()),
				conceptURI.toString(), conceptLabel, Utils.getStyle(getConceptType(conceptURI)));
		*/
		ConceptNode conceptValue = Utils.createValue(config, rdf2GoCore, uriProvider, section, data, conceptURI, true);
		conceptValue.setRoot(true);
		data.addConcept(conceptValue);

	}

	private void addSuccessors(Value conceptToBeExpanded, Value predecessor, Value predecessorPredicate) {
		addSuccessors(conceptToBeExpanded, predecessor, predecessorPredicate, ExpandMode.Normal, Direction.Forward);
	}

	final String previousBlankValueSparqlVariableName = "previousBlankValue";

	private void addSuccessors(Value conceptToBeExpanded, Value previousValue, Value previousPredicate, ExpandMode mode, Direction direction) {

		if (Utils.isBlankNode(conceptToBeExpanded) && (previousValue == null || previousPredicate == null)) {
			throw new IllegalArgumentException("case not considered yet!");
		}

		// literals cannot have successors
		if (Utils.isLiteral(conceptToBeExpanded)) return;

		if (mode != ExpandMode.LiteralsOnly) {
			if (expandedSuccessors.contains(conceptToBeExpanded)) {
				// already expanded
				return;
			}
			expandedSuccessors.add(conceptToBeExpanded);
		}

		addSuccessorsCalls++;

		String query;

		if (Utils.isBlankNode(conceptToBeExpanded)) {
			// workaround as blank nodes are not allowed explicitly in sparql query
			if (!Utils.isBlankNode(previousValue)) {
				if (direction == Direction.Forward) {

					query = "SELECT ?y ?z WHERE { <" +
							previousValue.stringValue() + "> <" + previousPredicate.stringValue() + ">[ ?y ?z" + "]" +
							"}";
				}
				else {
					// case: direction == DirectionToBlankValue.Backward
					query = "SELECT ?y ?z WHERE { [ ?y ?z" + "] <" + previousPredicate.stringValue() + "> <" + previousValue
							.stringValue() + ">}";
				}
			}
			else {
				   /*
				TODO: damn it - how to solve this case?
                 */
				// this solution works but is quite inefficient
				if (direction == Direction.Forward) {
					query = "SELECT ?y ?z ?" + previousBlankValueSparqlVariableName
							+ " WHERE { ?" + previousBlankValueSparqlVariableName + " <" + previousPredicate.stringValue() + ">[ ?y ?z" + "]" +
							"}";
				}
				else {
					// case: direction == DirectionToBlankValue.Backward
					query = "SELECT ?y ?z ?" + previousBlankValueSparqlVariableName + " WHERE { [ ?y ?z" + "] <"
							+ previousPredicate.stringValue() + "> ?" + previousBlankValueSparqlVariableName + ". }";
				}
				// like this we only can show the first element of a list for instance
				//return;
			}
		}
		else {
			query = "SELECT ?y ?z WHERE { <"
					+ conceptToBeExpanded.stringValue()
					+ "> ?y ?z. " + predicateFilter(Direction.Forward, "z") + nodeFilter("?z", mode) + "}";
		}
		Iterator<BindingSet> result = rdf2GoCore.sparqlSelectIt(query);
		int count = 0;
		while (result != null && result.hasNext()) {
			count++;
			BindingSet row = result.next();
			Value yURI = row.getValue("y");
			String y = getConceptName(yURI);

			Value zURI = row.getValue("z");
			String z = getConceptName(zURI);
			NODE_TYPE nodeType = Utils.getConceptType(zURI, rdf2GoCore);

			// check blank node sequence case
			final Value previousBlankValue = row.getValue(previousBlankValueSparqlVariableName);
			// TODO what if there are multiple matches for ?previousBlankValueSparqlVariableName - and not all are blanknodes !?
			if (previousBlankValue != null) {
				// here we check for the right blank node, quit all the others
				if (!Utils.isBlankNode(previousBlankValue)) {
					// is a completely undesired match
					continue;
				}
				if (!previousBlankValue.stringValue().equals(previousValue.stringValue())) {
					continue;
				}
			}

			if (checkTripleFilters(query, y, z, nodeType, mode)) continue;

			addConcept(conceptToBeExpanded, zURI, yURI);

			depth++;
			if (depth < config.getSuccessors() || nodeType.equals(NODE_TYPE.BLANKNODE)) {
				addSuccessors(zURI, conceptToBeExpanded, yURI);
			}

            /*
			TODO: this should be done _after_ the last concept node has been added to the graph
             */
			if (depth == config.getSuccessors()) {
				if (!nodeType.equals(NODE_TYPE.LITERAL)) {
					fringeValues.add(zURI);
				}
				//addOutgoingEdgesSuccessors(zURI);
				//addOutgoingEdgesPredecessors(zURI);
				//if (!literalsExpanded.contains(zURI)) {
				// add literals
				//    addSuccessors(zURI, conceptToBeExpanded, yURI, ExpandMode.LiteralsOnly, Direction.Forward);
				//}
			}

			depth--;
		}
		if (DEBUG_MODE) {
			if (succQueries.contains(query)) {
				Log.warning("Query was already processed in succ:" + query);
			}
			succQueries.add(query);
			if (count > 20) {
				Log.warning("Large expansion query: " + query);
			}
		}
	}

	private void addPredecessors(Value conceptToBeExpanded) {
		addPredecessors(conceptToBeExpanded, null, null, null);
	}

	private void addPredecessors(Value conceptToBeExpanded, Value previousValue, Value previousPredicate, Direction direction) {
		if (Utils.isBlankNode(conceptToBeExpanded) && (previousValue == null || previousPredicate == null || direction == null)) {
			throw new IllegalArgumentException("case not considered yet!");
		}

		if (expandedPredecessors.contains(conceptToBeExpanded)) {
			// already expanded
			return;
		}

		addPredecessorsCalls++;

		expandedPredecessors.add(conceptToBeExpanded);

		String query;
		if (Utils.isBlankNode(conceptToBeExpanded)) {
			// workaround as blank nodes are not allowed explicitly in sparql query
			if (!Utils.isBlankNode(previousValue)) {
				// TODO: consider direction to blank node
				query = "SELECT ?x ?y WHERE { ?bValue <" + previousPredicate.stringValue() + "> <" + previousValue.stringValue() + ">." +
						"?x ?y ?bValue." +
						"}";
			}
			else {
				/*
				TODO: damn it - how to solve this case?
                 */

				// this works but is quite inefficient
				query = "SELECT ?x ?y ?" + previousBlankValueSparqlVariableName + " WHERE { ?bValue <"
						+ previousPredicate.stringValue() + "> ?" + previousBlankValueSparqlVariableName + "." +
						"?x ?y ?bValue." +
						"}";

				// like this we only can show the first element of a list for instance
				//return;
			}
		}
		else {
			query = "SELECT ?x ?y WHERE { ?x ?y <"
					+ conceptToBeExpanded.stringValue() + "> . " + predicateFilter(Direction.Backward, null) + nodeFilter("?x", ExpandMode.Normal) + "}";
		}
		Iterator<BindingSet> result = rdf2GoCore.sparqlSelectIt(query);
		int count = 0;
		while (result.hasNext()) {
			count++;
			BindingSet row = result.next();
			Value xURI = row.getValue("x");
			String x = getConceptName(xURI);
			NODE_TYPE nodeType = Utils.getConceptType(xURI, rdf2GoCore);

			Value yURI = row.getValue("y");
			String y = getConceptName(yURI);

			// check blank node sequence case
			final Value previousBlankValue = row.getValue(previousBlankValueSparqlVariableName);
			if (previousBlankValue != null) {
				// here we check for the right blank node, quit all the others

				if ((!(previousBlankValue instanceof BNode)) || !previousBlankValue.stringValue()
						.equals(previousValue.stringValue())) {
					continue;
				}
			}

			if (checkTripleFilters(query, y, x, nodeType)) continue;

			height++;
			if (height < config.getPredecessors() || nodeType.equals(NODE_TYPE.BLANKNODE)) {
				addPredecessors(xURI, conceptToBeExpanded, yURI, Direction.Backward);
				if (!literalsExpanded.contains(xURI)) {
					// add literals for x
					addSuccessors(xURI, conceptToBeExpanded, yURI, ExpandMode.LiteralsOnly, Direction.Backward);
				}

			}

            /*
			TODO: this should be done _after_ the last concept node has been added to the graph
             */
			if (height == config.getPredecessors()) {
				if (!nodeType.equals(NODE_TYPE.LITERAL)) {
					fringeValues.add(xURI);
				}
				//addOutgoingEdgesPredecessors(xURI);
				//addOutgoingEdgesSuccessors(xURI);
				//if (!literalsExpanded.contains(xURI)) {
				//    addSuccessors(xURI, conceptToBeExpanded, yURI, ExpandMode.LiteralsOnly, Direction.Backward);
				//}
			}

			height--;

			addConcept(xURI, conceptToBeExpanded, yURI);
		}
		if (DEBUG_MODE) {
			predQueries.add(query);
			if (count > 20) {
				Log.warning("Large expansion query: " + query);
			}
		}
	}

	/**
	 * Expands a 'fringe' node (outgoing edges).
	 * - no recursion
	 * - no new nodes are added to visualization (except for indicating existence of outgoing edges)
	 * - adds all/new edges between this node and already existing nodes
	 */
	private void addOutgoingEdgesSuccessors(Value conceptURI) {
		if (Utils.isLiteral(conceptURI)) return;
		/*
		TODO: handle outgoing edges to blank nodes !
         */
		if (Utils.isBlankNode(conceptURI)) return;

		String conceptFilter = "Filter(true)";
		if (!config.isShowOutgoingEdges()) {
			// this filter brings considerable performance boost
			// but will dismiss outgoing edges
			conceptFilter = conceptFilter("?z", data.getConceptDeclarations());
		}

		addOutgoingSuccessorsCalls++;

		String query = "SELECT ?y ?z WHERE { <"
				+ conceptURI.stringValue()
				+ "> ?y ?z. " + predicateFilter(Direction.Forward, "z") + " " + conceptFilter + "}";
		Iterator<BindingSet> result =
				rdf2GoCore.sparqlSelectIt(
						query);
		int count = 0;
		while (result.hasNext()) {
			count++;
			BindingSet row = result.next();
			Value yURI = row.getValue("y");
			String y = getConceptName(yURI);

			Value zURI = row.getValue("z");
			String z = getConceptName(zURI);
			NODE_TYPE nodeType = Utils.getConceptType(zURI, rdf2GoCore);

			final OuterConceptCheck check = new OuterConceptCheck(conceptURI, zURI, yURI, false);

			if (checkTripleFilters(query, y, z, nodeType)) continue;

			outerConceptCalls.add(check);
			if (!checkedOuterConcepts.contains(check)) {
				addOuterConcept(conceptURI, zURI, yURI, false);
			}
		}

		if (DEBUG_MODE) {
			if (count > 20) {
				Log.warning("Large expansion query: " + query);
			}
		}
	}

	/**
	 * Expands a 'fringe' node (ingoing edges).
	 * - no recursion
	 * - no new nodes are added to visualization (except for indicating existence of outgoing edges)
	 * - adds all/new edges between this node and already existing nodes
	 */
	private void addOutgoingEdgesPredecessors(Value conceptURI) {
		if (Utils.isLiteral(conceptURI)) return;
		 /*
		TODO: handle outgoing edges to blank nodes !
         */
		if (Utils.isBlankNode(conceptURI)) return;

		addOutgoingPredecessorsCalls++;

		final Collection<ConceptNode> conceptDeclarations = data.getConceptDeclarations();

		String conceptFilter = "Filter(true)";
		if (!config.isShowOutgoingEdges()) {
			// this filter brings considerable performance boost
			// but will dismiss outgoing edges
			conceptFilter = conceptFilter("?x", conceptDeclarations);
		}

		String query = "SELECT ?x ?y WHERE { ?x ?y <"
				+ conceptURI.stringValue()
				+ "> . " + predicateFilter(Direction.Backward, null) + " " + conceptFilter + "}";
		TupleQueryResult resultTable = rdf2GoCore.sparqlSelect(
				query);

		Iterator<BindingSet> result = resultTable.iterator();
		int count = 0;
		while (result.hasNext()) {
			count++;
			BindingSet row = result.next();
			Value xURI = row.getValue("x");
			String x = getConceptName(xURI);
			NODE_TYPE nodeType = Utils.getConceptType(xURI, rdf2GoCore);

			Value yURI = row.getValue("y");
			String y = getConceptName(yURI);
			final OuterConceptCheck check = new OuterConceptCheck(xURI, conceptURI, yURI, true);

			if (checkTripleFilters(query, y, x, nodeType)) continue;

			outerConceptCalls.add(check);
			if (!checkedOuterConcepts.contains(check)) {
				addOuterConcept(xURI, conceptURI, yURI, true);
			}
		}
		if (DEBUG_MODE) {
			if (count > 20) {
				Log.warning("Large expansion query: " + query);
			}
		}
	}

	private String conceptFilter(String variable, Collection<ConceptNode> conceptDeclarations) {
		StringBuilder filter = new StringBuilder();
		filter.append("FILTER (");
		if (conceptDeclarations.size() == 0) {
			filter.append("true");
		}
		else {
			final Iterator<ConceptNode> iterator = conceptDeclarations.iterator();
			boolean firstIteration = true;
			while (iterator.hasNext()) {
				ConceptNode conceptDeclaration = iterator.next();
				if (conceptDeclaration.getType().equals(NODE_TYPE.LITERAL)) {
					continue;
				}
				if (conceptDeclaration.getType().equals(NODE_TYPE.BLANKNODE)) {
					// TODO: find solution for this case
					continue;
				}
				if (firstIteration) {
					firstIteration = false;
				}
				else {
					filter.append(" || ");
				}
				String concept = conceptDeclaration.getName();
				if (concept.matches("https?://.+")) {
					concept = "<" + concept + ">";
				}
				filter.append(variable).append(" = ").append(concept);
			}

		}

		filter.append(")");
		return filter.toString();
	}

	private boolean checkTripleFilters(String query, String y, String z, NODE_TYPE nodeType) {
		return checkTripleFilters(query, y, z, nodeType, ExpandMode.Normal);
	}

	private String predicateFilter(Direction dir, String objectVar) {
		// Filter expression is cached
		final int filterHashcode = dir.hashCode() + (objectVar == null ? 0 : objectVar.hashCode());
		if (propertyExcludeSPARQLFilterCache.get(filterHashcode) != null) {
			return propertyExcludeSPARQLFilterCache.get(filterHashcode);
		}

		if (getFilteredRelations().size() > 0) {
			// we are in white list mode, i.e. show only "..."
			this.propertyExcludeSPARQLFilterCache.put(filterHashcode, createExclusiveFilter(dir, objectVar));
			return propertyExcludeSPARQLFilterCache.get(filterHashcode);
		}
		else {
			// we are in black list mode, i.e. show all but "..."
			if (getExcludedRelations().size() == 0) {
				this.propertyExcludeSPARQLFilterCache.put(filterHashcode, "FILTER (true)");
				return propertyExcludeSPARQLFilterCache.get(filterHashcode);
			}
			this.propertyExcludeSPARQLFilterCache.put(filterHashcode, createExcludeFilter());
			return propertyExcludeSPARQLFilterCache.get(filterHashcode);

		}

	}

	private String createExclusiveFilter(Direction dir, String objectVariable) {
		StringBuilder filterExp = new StringBuilder();

		filterExp.append("FILTER (");

		Iterator<String> iter = getFilteredRelations().iterator();
		List<String> filterRelations = new LinkedList<>();
		while (iter.hasNext()) {
			String relation = iter.next();
			String namespace = Rdf2GoUtils.parseKnownNamespacePrefix(rdf2GoCore, relation);
			if (namespace != null) {
				filterRelations.add(relation);
			}
		}

		iter = filterRelations.iterator();
		while (iter.hasNext()) {
			filterExp.append(" ?y = ").append(iter.next());
			if (iter.hasNext()) {
				filterExp.append(" || ");
			}
		}
		String insertDataTypeException = "";
		if (dir == Direction.Forward) {
			insertDataTypeException = "|| isLiteral(?" + objectVariable + ") ";
		}

		filterExp.append(" ").append(insertDataTypeException).append("  ). ");

		return filterExp.toString();
	}

	private String createExcludeFilter() {
		StringBuilder filterExp = new StringBuilder();

		filterExp.append("FILTER (");

		Iterator<String> iter = getExcludedRelations().iterator();
		List<String> excludesWithExistingNamespace = new LinkedList<>();
		while (iter.hasNext()) {
			String relation = iter.next();
			String namespace = Rdf2GoUtils.parseKnownNamespacePrefix(rdf2GoCore, relation);
			if (relation.startsWith("onto") || namespace != null) {
				excludesWithExistingNamespace.add(relation);
			}
		}

		iter = excludesWithExistingNamespace.iterator();
		while (iter.hasNext()) {
			filterExp.append(" ?y != ").append(iter.next());
			if (iter.hasNext()) {
				filterExp.append(" && ");
			}
		}
		filterExp.append("). ");

		return filterExp.toString();
	}

	private String nodeFilter(String variable, ExpandMode mode) {
		if (mode.equals(ExpandMode.LiteralsOnly)) {
			return " FILTER isLiteral(" + variable + ")";
		}
		return " FILTER (true).";


/*
		if(nodeFilterExpression != null) {
            return nodeFilterExpression;
        }
        if(getExcludedValues().size() == 0) {
            nodeFilterExpression = " FILTER (true).";
            return nodeFilterExpression;
        }
        StringBuffer filterExp = new StringBuffer();

        filterExp.append("FILTER (");

        Iterator<String> iter = getExcludedValues().iterator();
        while(iter.hasNext()) {
            filterExp.append(" "+variable+" != "+iter.next());
            if(iter.hasNext()) {
                filterExp.append( " && ");
            }
        }
        filterExp.append("). ");

        this.nodeFilterExpression = filterExp.toString();
        return nodeFilterExpression;
*/
	}

	private boolean checkTripleFilters(String query, String y, String z, NODE_TYPE nodeType, ExpandMode mode) {
		if (y == null) {
			Log.severe("Variable y of query was null: " + query);
			return true;
		}
		if (z == null) {
			Log.severe("Variable z of query was null: " + query);
			return true;
		}
		if (excludedRelation(y)) {
			// this filter is already contained in the sparql query
			return true;
		}
		if (excludedNode(z)) {
			return true;
		}

		if (nodeType == NODE_TYPE.CLASS && !config.isShowClasses()) {
			return true;
		}
		else if (nodeType == NODE_TYPE.PROPERTY && !config.isShowClasses()) {
			return true;
		}

		// literals only mode for expansion of fringe nodes
		if (mode == ExpandMode.LiteralsOnly) {
			return !(nodeType.equals(NODE_TYPE.LITERAL) || isTypeRelation(y));
		}

		if (nodeType.equals(NODE_TYPE.LITERAL) || isTypeRelation(y)) {
			// only literals and type assertions are not filtered out
			return false;
		}

		//noinspection SimplifiableIfStatement
		if (nodeType.equals(NODE_TYPE.LITERAL) || isTypeRelation(y)) {
			// only literals and type assertions are not filtered out
			return false;
		}

		return isWhiteListMode() && !(filteredRelation(y));

	}

	private boolean isWhiteListMode() {
		return getFilteredRelations().size() > 0;
	}

	private void addConcept(Value fromURI, Value toURI, Value relationURI) {
		String relation = getConceptName(relationURI);

        /*
        cluster change
        */
		String clazz = null;
		if (isTypeRelation(relation)) {
            /*
            no matter what class this type relation goes to, we look for a representative/meaningful class-uri to display
             */
			try {
				final URI uri = (URI) fromURI;
				final URI mostSpecificClass = Rdf2GoUtils.findMostSpecificClass(rdf2GoCore, uri);
				clazz = null;
				if (mostSpecificClass != null) {
					clazz = getConceptName(mostSpecificClass);
				}
			}
			catch (ClassCastException e) {
				// is not an URI but a BValue probably
			}
		}

		ConceptNode toValue;
		ConceptNode fromValue;

		toValue = Utils.createValue(this.getParameterMap(), this.rdf2GoCore, this.uriProvider, this.section, this.data, toURI, true);

		toValue.setOuter(false);

		fromValue = Utils.createValue(config, this.rdf2GoCore, this.uriProvider, this.section, this.data, fromURI, true, clazz);

		if (fromValue != null) fromValue.setOuter(false);

		// look for label for the property
<<<<<<< HEAD
		String relationLabel = null;

		if (!config.isShowLabels()) {
			relationLabel = Utils.getRDFSLabel(relationURI, rdf2GoCore, config.getLanguage());
			if (relationLabel != null && relationLabel.charAt(relationLabel.length() - 3) == '@') {
				// do not show language tag of relation labels
				relationLabel = relationLabel.substring(0, relationLabel.length() - 3);
			}
		}

=======
		String relationLabel = Utils.fetchLabel(config, relationURI, rdf2GoCore);
>>>>>>> 2cf960e7
		if (relationLabel != null) {
			relation = relationLabel;
		}

		if (Strings.isBlank(clazz)) {
			// classes are rendered as cluster labels - so no extra edge is required
			Edge edge = new Edge(fromValue, relation, toValue);
			addEdge(edge);
		}

	}

	private boolean isTypeRelation(String relation) {
		return relation.length() > 4 && relation.substring(relation.length() - 4).equalsIgnoreCase("type");
	}

	class OuterConceptCheck {
		private Value fromURI;
		private Value toURI;
		private Value relationURI;
		private boolean predecessor;

		OuterConceptCheck(Value fromURI, Value toURI, Value relationURI, boolean predecessor) {
			this.fromURI = fromURI;
			this.toURI = toURI;
			this.relationURI = relationURI;
			this.predecessor = predecessor;
		}

		@Override
		public boolean equals(Object o) {
			if (this == o) return true;
			if (o == null || getClass() != o.getClass()) return false;

			OuterConceptCheck that = (OuterConceptCheck) o;

			if (predecessor != that.predecessor) return false;
			if (!fromURI.equals(that.fromURI)) return false;
			//noinspection SimplifiableIfStatement
			if (!relationURI.equals(that.relationURI)) return false;
			return toURI.equals(that.toURI);

		}

		@Override
		public int hashCode() {
			int result = fromURI.hashCode();
			result = 31 * result + toURI.hashCode();
			result = 31 * result + relationURI.hashCode();
			result = 31 * result + (predecessor ? 1 : 0);
			return result;
		}

		@Override
		public String toString() {
			return fromURI + " " + relationURI + " " + toURI.toString() + " (forward: " + predecessor + ")";
		}
	}

	/**
	 * Adds a nodes expanded by a fringe node.
	 * <p>
	 * - if the node is not part of the visualization yet it is not added (except as outer node for indicating the
	 * existence of further edges)
	 * - EXCEPT for datatype property edges which are always added to the visualization
	 * - if the node is already part of the visualization the respective edge is added
	 */
	private void addOuterConcept(Value fromURI, Value toURI, Value relationURI, boolean predecessor) {
		String to = getConceptName(toURI);
		String relation = getConceptName(relationURI);

		// TODO: implement rendering of literal nodes
		if (to == null) {
			return;
		}

		addOuterConceptCalls++;


		/*
        cluster change
		 */
		String clazz = null;
		if (isTypeRelation(relation)) {
			clazz = getConceptName(toURI);
		}

		ConceptNode toValue = Utils.createValue(this.getParameterMap(), this.rdf2GoCore, this.uriProvider, this.section, this.data, toURI, false);

		ConceptNode fromValue = Utils.createValue(this.getParameterMap(), this.rdf2GoCore, this.uriProvider, this.section, this.data, fromURI, false, clazz);

		ConceptNode current;
		if (predecessor) {
			// from is current new one
			current = fromValue;
		}
		else {
			// to is current new one
			current = toValue;
		}

		this.checkedOuterConcepts.add(new OuterConceptCheck(fromURI, toURI, relationURI, predecessor));

		boolean nodeIsNew = !data.getConceptDeclarations().contains(current);

		Edge edge = new Edge(fromValue, relation, toValue);

		boolean edgeIsNew = !data.getAllEdges().contains(edge);

		if (config.isShowOutgoingEdges()) {
            /*
            show outgoing-edges currently not working as for these cases this method is not called
            for efficiency reasons.
            Currently only missing "internal links" are created by this method.
             */
			if (nodeIsNew) {
				if (predecessor) {
					// from is current new one
					fromValue.setOuter(true);
					data.addConcept(fromValue);
				}
				else {
					// to is current new one
					toValue.setOuter(true);
					data.addConcept(toValue);
				}
			}
			if (edgeIsNew) {
				addEdge(edge);
			}
		}
		else {
			// do not show outgoing edges
			if (!nodeIsNew) {
				// but show if its node is internal one already, i.e. node would exist even without this edge
				if (!isTypeRelation(relation)) { // cluster change
					addEdge(edge);
				}

			}
			else {
				// exception for labels:
				// labels are shown for rim concepts even if out of scope in principle
				if (isLiteralEdge(edge)) {
					final ConceptNode label = edge.getObject();
					data.addConcept(label);
					addEdge(edge);
				}
			}
		}
	}

	/**
	 * adds an edge to the graph data object in the following way: if the edge is a label it will be added to a cluster
	 * for the subject node. The edge will be added at default level (no cluster) otherwise
	 */
	private void addEdge(Edge edge) {
		if (isLiteralEdge(edge)) {
			// this is a label edge
			data.addEdgeToCluster(edge.getSubject(), edge);
		}
		else {
			data.addEdge(edge);
		}
	}

	private boolean isLiteralEdge(Edge edge) {
		return edge.getObject().getType().equals(NODE_TYPE.LITERAL);
	}

	enum ExpandMode {Normal, LiteralsOnly}

	enum Direction {Forward, Backward}
}<|MERGE_RESOLUTION|>--- conflicted
+++ resolved
@@ -263,29 +263,23 @@
 		String query = "SELECT ?literal ?pred WHERE { <" + fringeValue.stringValue() + "> ?pred ?literal . FILTER isLiteral(?literal) }";
 		Iterator<BindingSet> result = rdf2GoCore.sparqlSelectIt(query);
 		while (result != null && result.hasNext()) {
-<<<<<<< HEAD
-			BindingSet row = result.next();
-			Value yURI = row.getValue("pred");
-			Value zURI = row.getValue("literal");
-			addConcept(fringeValue, zURI, yURI);
-=======
+//			BindingSet row = result.next();
+//			Value yURI = row.getValue("pred");
+//			Value zURI = row.getValue("literal");
+//			addConcept(fringeValue, zURI, yURI);
 			QueryRow row = result.next();
 			Node predURI = row.getValue("pred");
 			Node objectLiteral = row.getValue("literal");
 			addConcept(fringeNode, objectLiteral, predURI);
->>>>>>> 2cf960e7
 		}
 	}
 
 	private void insertMainConcept(Value conceptURI) {
 		String concept = getConceptName(conceptURI);
 
-<<<<<<< HEAD
-		String conceptLabel = Utils.getRDFSLabel(conceptURI, rdf2GoCore,
-				config.getLanguage());
-=======
+//		String conceptLabel = Utils.getRDFSLabel(conceptURI, rdf2GoCore,
+//				config.getLanguage());
 		String conceptLabel = Utils.fetchLabel(config, conceptURI.asURI(), rdf2GoCore);
->>>>>>> 2cf960e7
 		if (conceptLabel == null) {
 			conceptLabel = concept;
 		}
@@ -892,20 +886,7 @@
 		if (fromValue != null) fromValue.setOuter(false);
 
 		// look for label for the property
-<<<<<<< HEAD
-		String relationLabel = null;
-
-		if (!config.isShowLabels()) {
-			relationLabel = Utils.getRDFSLabel(relationURI, rdf2GoCore, config.getLanguage());
-			if (relationLabel != null && relationLabel.charAt(relationLabel.length() - 3) == '@') {
-				// do not show language tag of relation labels
-				relationLabel = relationLabel.substring(0, relationLabel.length() - 3);
-			}
-		}
-
-=======
 		String relationLabel = Utils.fetchLabel(config, relationURI, rdf2GoCore);
->>>>>>> 2cf960e7
 		if (relationLabel != null) {
 			relation = relationLabel;
 		}
