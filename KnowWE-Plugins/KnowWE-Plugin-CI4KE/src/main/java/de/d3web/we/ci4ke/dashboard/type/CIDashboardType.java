--- conflicted
+++ resolved
@@ -28,7 +28,6 @@
 import java.util.Set;
 import java.util.regex.Matcher;
 import java.util.regex.Pattern;
-import java.util.stream.Collectors;
 
 import org.quartz.CronScheduleBuilder;
 import org.quartz.JobBuilder;
@@ -59,7 +58,6 @@
 import de.knowwe.core.report.Message;
 import de.knowwe.core.report.Messages;
 import de.knowwe.core.utils.KnowWEUtils;
-import de.knowwe.kdom.dashtree.LineEndComment;
 import de.knowwe.kdom.defaultMarkup.AnnotationContentType;
 import de.knowwe.kdom.defaultMarkup.DefaultMarkup;
 import de.knowwe.kdom.defaultMarkup.DefaultMarkupPackageRegistrationScript;
@@ -67,13 +65,9 @@
 
 public class CIDashboardType extends DefaultMarkupType {
 
-	public static final String MATE_COMPILER = "mateCompiler";
-	public static final String SPAQL_RESULT_SIZE = "SparqlResultSize";
-
 	public static final String NAME_KEY = "name";
 	public static final String GROUP_KEY = "group";
 	public static final String TEST_KEY = "test";
-	public static final String SOFT_TEST_KEY = "softTest";
 	public static final String TRIGGER_KEY = "trigger";
 	public static final String TRIGGER_REGEX = "^(onDemand|(onSave|onSchedule)\\s*(\".+?\"|[^\\s]+))$";
 	public static final String VERBOSE_PERSISTENCE_KEY = "persistenceVerbose";
@@ -83,29 +77,14 @@
 		onDemand, onSave, onSchedule
 	}
 
-	protected static final DefaultMarkup MARKUP;
-	private static final String CI_DASHBOARD_MARKUP_NAME = "CIDashboard";
+	private static final DefaultMarkup MARKUP;
 
 	static {
-<<<<<<< HEAD
-		MARKUP = createMarkup(CI_DASHBOARD_MARKUP_NAME, true);
-	}
-
-	protected static DefaultMarkup createMarkup(String markupName, boolean testMandatory) {
-		DefaultMarkup markup = new DefaultMarkup(markupName);
-		markup.addAnnotation(NAME_KEY, true);
-		markup.addAnnotation(TEST_KEY, testMandatory);
-		markup.addAnnotation(SOFT_TEST_KEY, false);
-		markup.addAnnotation(TRIGGER_KEY, true, Pattern.compile(
-				"^(onDemand|onSave\\s*(\".+?\"|[^\\s]+))$"));
-		markup.getAnnotation(TRIGGER_KEY).setDocumentation("Specify how to trigger the build of this dashboard." +
-=======
 		MARKUP = new DefaultMarkup("CIDashboard");
 		MARKUP.addAnnotation(NAME_KEY, true);
 		MARKUP.addAnnotation(TEST_KEY, true);
 		MARKUP.addAnnotation(TRIGGER_KEY, true, Pattern.compile(TRIGGER_REGEX));
 		MARKUP.getAnnotation(TRIGGER_KEY).setDocumentation("Specify how to trigger the build of this dashboard." +
->>>>>>> 93c8bc3f
 				"<p><b>Options:</b><br>" +
 				"  <ul>" +
 				"    <li>@" + TRIGGER_KEY + ": onDemand</li>" +
@@ -113,19 +92,14 @@
 				"    <li>@" + TRIGGER_KEY + ": onSchedule \"Cron Job Pattern\"</li>" +
 				"  </ul>" +
 				"</p>");
-		markup.getAnnotation(SOFT_TEST_KEY).setDocumentation("Declare tests as 'soft tests'.<br>" +
-				"Soft tests are only acknowledged in the build details but have no effect on the overall build result.");
 
 		// allow grouping of tests
-		markup.addAnnotation(GROUP_KEY, false);
+		MARKUP.addAnnotation(GROUP_KEY, false);
 
 		// add content for individual annotations
-		markup.addAnnotation(VERBOSE_PERSISTENCE_KEY, false, "true", "false");
-		markup.addAnnotationContentType(TEST_KEY, new TestIgnoreType());
-		markup.addAnnotationContentType(SOFT_TEST_KEY, new TestIgnoreType());
-		markup.addAnnotationContentType(TEST_KEY, new TestDeclarationType());
-		markup.addAnnotationContentType(SOFT_TEST_KEY, new TestDeclarationType());
-		return markup;
+		MARKUP.addAnnotation(VERBOSE_PERSISTENCE_KEY, false, "true", "false");
+		MARKUP.addAnnotationContentType(TEST_KEY, new TestIgnoreType());
+		MARKUP.addAnnotationContentType(TEST_KEY, new TestDeclarationType());
 	}
 
 	public CIDashboardType() {
@@ -137,21 +111,13 @@
 				DefaultMarkupPackageRegistrationScript.class);
 	}
 
-	public CIDashboardType(DefaultMarkup markup) {
-		super(markup);
-		//this.addCompileScript(new DashboardSubtreeHandler());
-		this.setRenderer(new CIDashboardRenderer());
-		this.removeCompileScript(PackageRegistrationCompiler.class,
-				DefaultMarkupPackageRegistrationScript.class);
-	}
-
 	public static String getDashboardName(Section<CIDashboardType> section) {
 		String name = DefaultMarkupType.getAnnotation(section, NAME_KEY);
 		if (name == null) name = "unnamed";
 		return name;
 	}
 
-	protected static class DashboardSubtreeHandler extends DefaultGlobalScript<CIDashboardType> {
+	private static class DashboardSubtreeHandler extends DefaultGlobalScript<CIDashboardType> {
 
 		@Override
 		public void compile(DefaultGlobalCompiler compiler, Section<CIDashboardType> section) throws CompilerMessage {
@@ -169,32 +135,6 @@
 					// get the name of the test
 					try {
 						trigger = CIBuildTriggers.valueOf(matcher.group());
-<<<<<<< HEAD
-						// get the monitoredArticles if onSave
-						if (trigger == CIBuildTriggers.onSave) {
-							while (matcher.find()) {
-								String parameter = matcher.group();
-								if (parameter.startsWith("\"") && parameter.endsWith("\"")) {
-									parameter = parameter.substring(1, parameter.length() - 1);
-								}
-								if (Environment.getInstance().getWikiConnector().doesArticleExist(
-										parameter)) {
-									monitoredArticles.add(parameter);
-								}
-								else {
-									// also resolve regex for onSave trigger articles
-									Collection<Article> articles = s.getArticleManager().getArticles();
-									Pattern onSaveArticleRegexPattern = Pattern.compile(parameter);
-									for (Article article : articles) {
-										if (onSaveArticleRegexPattern.matcher(article.getTitle()).matches()) {
-											monitoredArticles.add(article.getTitle());
-										}
-									}
-								}
-								if (monitoredArticles.isEmpty()) {
-									msgs.add(Messages.error("Article '" + parameter
-											+ "' for trigger does not exist"));
-=======
 						switch (trigger) {
 							case onSave -> {
 								while (matcher.find()) {
@@ -222,7 +162,6 @@
 								if (matcher.find()) {
 									String cronExpression = parseParameter(matcher.group());
 									cronSchedule = CronScheduleBuilder.cronSchedule(cronExpression);
->>>>>>> 93c8bc3f
 								}
 							}
 						}
@@ -241,90 +180,30 @@
 					msgs.add(Messages.error("Invalid trigger: " + CIBuildTriggers.onSchedule + " requires cron expression to schedule."));
 				}
 			}
-<<<<<<< HEAD
-
-			List<Section<? extends AnnotationContentType>> annotationSections =
-					DefaultMarkupType.getAnnotationContentSections(s, TEST_KEY, GROUP_KEY, SOFT_TEST_KEY, MATE_COMPILER, SPAQL_RESULT_SIZE);
-
-			TestProcessingResult result = processTests(annotationSections, compiler, s);
-			List<TestSpecification<?>> tests = result.testSpecifications();
-			List<ArgsCheckResult> messages = processMessages(result.testParsers());
-=======
 			List<TestSpecification<?>> tests = new ArrayList<>();
 			List<Section<? extends AnnotationContentType>> annotationSections = DefaultMarkupType.getAnnotationContentSections(section, TEST_KEY, GROUP_KEY);
->>>>>>> 93c8bc3f
-
-			convertMessages(s, messages);
-
-			CIDashboard dashboard = CIDashboardManager.generateAndRegisterDashboard(s, tests);
-
-			if (trigger == CIBuildTriggers.onSave) {
-				CIHook ciHook = new CIHook(dashboard, monitoredArticles);
-				CIHookManager.registerHook(ciHook);
-				// Store to be able to unregister in destroy method
-				KnowWEUtils.storeObject(s,
-						CIHook.CI_HOOK_STORE_KEY, ciHook);
-			}
-			throw new CompilerMessage(msgs);
-		}
-
-		protected List<ArgsCheckResult> processMessages(List<TestParser> testParsers) {
+
+			// iterate over all @test-Annotations
 			List<ArgsCheckResult> messages = new ArrayList<>();
-			for (TestParser testParser : testParsers) {
-				messages.add(testParser.getParameterCheckResult());
-				messages.addAll(testParser.getIgnoreCheckResults());
-			}
-			return messages;
-		}
-
-		protected TestProcessingResult processTests(List<Section<? extends AnnotationContentType>> annotationSections, DefaultGlobalCompiler compiler, Section<CIDashboardType> s) {
-			List<TestSpecification<?>> tests = new ArrayList<>();
-			List<TestParser> testParsers = new ArrayList<>();
-
 			for (Section<? extends AnnotationContentType> annoSection : annotationSections) {
 				String type = annoSection.get().getName(annoSection);
-				String textWithoutComment = annoSection.getChildren()
-						.stream()
-						.filter(c -> !(c.get() instanceof LineEndComment))
-						.map(c -> {
-							if (c.getChildren().isEmpty()) {
-								return c.getText();
-							}
-							else {
-								return c.getChildren().stream()
-										.filter(l -> !(l.get() instanceof LineEndComment))
-										.map(Section::getText).collect(Collectors.joining());
-							}
-						})
-						.collect(Collectors.joining());
-
 				if (type.equalsIgnoreCase(GROUP_KEY)) {
-<<<<<<< HEAD
-					TestSpecification<?> group = new TestSpecification<>(
-							new TestGroup(), "void", new String[] { textWithoutComment }, new String[0][]);
-=======
 					// parse group
 					String text = annoSection.getText();
 					TestSpecification<?> group = new TestSpecification<>(new TestGroup(), "void", new String[] { text }, new String[0][]);
->>>>>>> 93c8bc3f
 					tests.add(group);
 				}
 				else {
-					if (type.equalsIgnoreCase(SOFT_TEST_KEY)) {
-						textWithoutComment += " " + type;
-					}
-					TestParser testParser = new TestParser(textWithoutComment);
+					// parse test
+					TestParser testParser = new TestParser(annoSection.getText());
 					TestSpecification<?> executableTest = testParser.getTestSpecification();
+					messages.add(testParser.getParameterCheckResult());
+					messages.addAll(testParser.getIgnoreCheckResults());
 					if (executableTest != null) {
 						tests.add(executableTest);
 					}
-					testParsers.add(testParser);
-				}
-			}
-<<<<<<< HEAD
-
-			return new TestProcessingResult(tests, testParsers);
-=======
+				}
+			}
 			convertMessages(section, messages);
 			register(section, tests, trigger, monitoredArticles, cronSchedule);
 			throw new CompilerMessage(msgs);
@@ -335,7 +214,6 @@
 				return text.substring(1, text.length() - 1);
 			}
 			return text;
->>>>>>> 93c8bc3f
 		}
 
 		private void convertMessages(Section<?> section, List<ArgsCheckResult> messages) {
@@ -388,13 +266,8 @@
 
 		@Override
 		public void destroy(DefaultGlobalCompiler compiler, Section<CIDashboardType> section) {
-<<<<<<< HEAD
-			CIHook ciHook = section.getObject(CIHook.CI_HOOK_STORE_KEY);
-			if (ciHook != null) {
-=======
 			Object object = section.getObject(CIHook.CI_HOOK_STORE_KEY);
 			if (object instanceof CIHook ciHook) {
->>>>>>> 93c8bc3f
 				CIHookManager.unregisterHook(ciHook);
 			}
 			else if (object instanceof JobKey jobKey) {
@@ -403,10 +276,4 @@
 			CIDashboardManager.unregisterDashboard(section);
 		}
 	}
-<<<<<<< HEAD
-
-	public record TestProcessingResult(List<TestSpecification<?>> testSpecifications, List<TestParser> testParsers) {
-	}
-=======
->>>>>>> 93c8bc3f
 }