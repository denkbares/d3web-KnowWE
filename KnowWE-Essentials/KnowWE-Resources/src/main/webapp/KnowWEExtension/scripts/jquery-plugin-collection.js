/*
 * Copyright (C) 2014 denkbares GmbH, Germany
 *
 * This is free software; you can redistribute it and/or modify it under the
 * terms of the GNU Lesser General Public License as published by the Free
 * Software Foundation; either version 3 of the License, or (at your option) any
 * later version.
 *
 * This software is distributed in the hope that it will be useful, but WITHOUT
 * ANY WARRANTY; without even the implied warranty of MERCHANTABILITY or FITNESS
 * FOR A PARTICULAR PURPOSE. See the GNU Lesser General Public License for more
 * details.
 *
 * You should have received a copy of the GNU Lesser General Public License
 * along with this software; if not, write to the Free Software Foundation,
 * Inc., 51 Franklin St, Fifth Floor, Boston, MA 02110-1301 USA, or see the FSF
 * site: http://www.fsf.org.
 */

/**
 * KnowWE specific util methods using jQuery!
 */

(function(jq$) {

<<<<<<< HEAD
  /**
   * Checks whether the selector returned any elements
   */
  jq$.fn.exists = function() {
    return this.length > 0;
  };

  /**
   * Scales the selected elements using a smooth css transition.
   */
  jq$.fn.scale = function(scale) {
    if (scale) {
      this.css('transform', 'scale(' + scale + ')');
    } else {
      scale = "1.0";
      const transform = this.css('transform');
      if (transform !== "none" && transform !== "") {
        scale = /^matrix\((\d+(\.\d+)?), .+$/.exec(transform)[1];
      }
      return parseFloat(scale);
    }
  };

  /**
   * Copy from https://stackoverflow.com/questions/499126/jquery-set-cursor-position-in-text-area
   * Uses:
   * jq$('#elem').selectRange(3,5); // select a range of text
   * jq$('#elem').selectRange(3); // set cursor position
   */
  jq$.fn.selectRange = function(start, end) {
    if (end === undefined) {
      end = start;
    }
    return this.each(function() {
      if ('selectionStart' in this) {
        this.selectionStart = start;
        this.selectionEnd = end;
      } else if (this.setSelectionRange) {
        this.setSelectionRange(start, end);
      } else if (this.createTextRange) {
        var range = this.createTextRange();
        range.collapse(true);
        range.moveEnd('character', end);
        range.moveStart('character', start);
        range.select();
      }
    });
  };

  jq$.fn.copyToClipboard = function(text) {
    const $temp = jq$("<input>");
    // in case we have a model dialog, we append to that one, otherwise the select() will not work
    let $parent = jq$(".ui-dialog");
    if (!$parent.exists()) {
      // otherwise we can use body
      $parent = jq$("body");
    }
    $parent.append($temp);
    if (!text) {
      text = jq$(this).text();
    }
    $temp.val(text).select();
    document.execCommand("copy");
    $temp.remove();
  };

  /**
   * Sets or reads the current caret or cursor/selection.
   *
   * jq$("#id").caret(); // get the begin/end caret position
   * jq$("#id").caret().begin;
   * jq$("#id").caret().end;
   * jq$("#otherId").caret(5); // set the caret position by index
   * jq$("#otherId").caret(1, 5); // select a range
   *
   * This is an extract of the "Masked Input Plugin",
   * Copyright (c) 2007-2014 Josh Bush (digitalbush.com).
   */
  $.fn.caret = function(begin, end) {
    if (this.length === 0) return;
    if (typeof begin === 'number') {
      end = (typeof end === 'number') ? end : begin;
      return this.each(function() {
        if (this.setSelectionRange) {
          this.setSelectionRange(begin, end);
        } else if (this.createTextRange) {
          const range = this.createTextRange();
          range.collapse(true);
          range.moveEnd('character', end);
          range.moveStart('character', begin);
          try {
            range.select();
          } catch (ex) {
          }
        }
      });
    } else {
      if (this[0].setSelectionRange) {
        begin = this[0].selectionStart;
        end = this[0].selectionEnd;
      } else if (document.selection && document.selection.createRange) {
        let range = document.selection.createRange();
        begin = 0 - range.duplicate().moveStart('character', -100000);
        end = begin + range.text.length;
      }
      return {begin: begin, end: end};
    }
  };

  jq$.rerenderCounter = 0;
  jq$.lastRerenderRequests = {};

  /**
   * Rerenders the selected elements. For now, the complete default markups or ReRenderSectionMarkers are rerendered.
   * You can also just select successors of the default markup, the method will automatically choose the right
   * elements to rerender.
   */
  jq$.fn.rerender = function(options) {

    if (!options) options = {};
    let checkReplaceNeeded = options.checkReplaceNeeded;
    let beforeReplace = options.beforeReplace;
    let callback = options.callback;
    delete options.checkReplaceNeeded;
    delete options.beforeReplace;
    delete options.callback;

    function showGlobalProcessingState() {
      return typeof options.globalProcessingState === "undefined" || options.globalProcessingState === true;
    }

    this.each(function(i) {
      let $element = jq$(this);

      let id = $element.attr('sectionId');
      if (!id) id = $element.attr('id');

      const currentCounter = jq$.rerenderCounter++;
      const data = {
        SectionID: id,
        counter: currentCounter
      };
      jq$.extend(data, options);
      jq$.lastRerenderRequests[id] = currentCounter;


      if (showGlobalProcessingState()) {
        KNOWWE.core.util.updateProcessingState(1);
      }
      KNOWWE.helper.observer.notify("beforeRerender", $element);
      jq$.ajax({
        url: KNOWWE.core.util.getURL({
          action: 'ReRenderContentPartAction'
        }),
        type: 'post',
        cache: false,
        data: data
      }).success(function(data, status, jqXHR) {
        if (checkReplaceNeeded) {
          if (!checkReplaceNeeded.call(this, data, status, jqXHR)) {
            return
          }
        } else if (jqXHR.status === 304) {
          return; // no changes, do nothing
        }
        if (beforeReplace) {
          beforeReplace.call(this, $element, data);
        }
        const parsed = JSON.parse(data);
        if (jq$.lastRerenderRequests[id] !== parsed.counter) {
          // console.log("Skipping: " + parsed.counter);
          return; // another render request was send already, abort this one.
        }
        const html = parsed.html;
        if ($element.is('.ReRenderSectionMarker')) {
          $element.children().remove();
          $element.append(html);
        } else {
          const $newElement = jq$(html);
          $element.replaceWith($newElement);
          $element = $newElement;
        }
        jq$('#knowWEInfoStatus').val(parsed.status);
        KNOWWE.core.actions.init();
        KNOWWE.helper.observer.notify("afterRerender", $element);
        if (callback) {
          callback.call(this, $element);
        }
      }).always(function() {
        if (showGlobalProcessingState()) {
          KNOWWE.core.util.updateProcessingState(-1);
        }
      });
      // console.log("Send " + currentCounter + " " + id);
    });

  };
=======
	/**
	 * Checks whether the selector returned any elements
	 */
	jq$.fn.exists = function() {
		return this.length > 0;
	};

	/**
	 * Scales the selected elements using a smooth css transition.
	 */
	jq$.fn.scale = function(scale) {
		if (scale) {
			this.css('transform', 'scale(' + scale + ')');
		} else {
			scale = "1.0";
			const transform = this.css('transform');
			if (transform !== "none" && transform !== "") {
				scale = /^matrix\((\d+(\.\d+)?), .+$/.exec(transform)[1];
			}
			return parseFloat(scale);
		}
	};


	jq$.fn.copyToClipboard = function(text) {
		const $temp = jq$("<input>");
		// in case we have a model dialog, we append to that one, otherwise the select() will not work
		let $parent = jq$(".ui-dialog");
		if (!$parent.exists()) {
			// otherwise we can use body
			$parent = jq$("body");
		}
		$parent.append($temp);
		if (!text) {
			text = jq$(this).text();
		}
		$temp.val(text).select();
		document.execCommand("copy");
		$temp.remove();
	};

	/**
	 * Sets or reads the current caret or cursor/selection.
	 *
	 * jq$("#id").caret(); // get the begin/end caret position
	 * jq$("#id").caret().begin;
	 * jq$("#id").caret().end;
	 * jq$("#otherId").caret(5); // set the caret position by index
	 * jq$("#otherId").caret(1, 5); // select a range
	 *
	 * This is an extract of the "Masked Input Plugin",
	 * Copyright (c) 2007-2014 Josh Bush (digitalbush.com).
	 */
	$.fn.caret = function(begin, end) {
		if (this.length === 0) return;
		if (typeof begin === 'number') {
			end = (typeof end === 'number') ? end : begin;
			return this.each(function() {
				if (this.setSelectionRange) {
					this.setSelectionRange(begin, end);
				} else if (this.createTextRange) {
					const range = this.createTextRange();
					range.collapse(true);
					range.moveEnd('character', end);
					range.moveStart('character', begin);
					try {
						range.select();
					} catch (ex) {
					}
				}
			});
		} else {
			if (this[0].setSelectionRange) {
				begin = this[0].selectionStart;
				end = this[0].selectionEnd;
			} else if (document.selection && document.selection.createRange) {
				let range = document.selection.createRange();
				begin = 0 - range.duplicate().moveStart('character', -100000);
				end = begin + range.text.length;
			}
			return {begin: begin, end: end};
		}
	};

	jq$.rerenderCounter = 0;
	jq$.lastRerenderRequests = {};

	/**
	 * Rerenders the selected elements. For now, the complete default markups or ReRenderSectionMarkers are rerendered.
	 * You can also just select successors of the default markup, the method will automatically choose the right
	 * elements to rerender.
	 */
	jq$.fn.rerender = function(options) {

		if (!options) options = {};
		let checkReplaceNeeded = options.checkReplaceNeeded;
		let beforeReplace = options.beforeReplace;
		let callback = options.callback;
		delete options.checkReplaceNeeded;
		delete options.beforeReplace;
		delete options.callback;

		function showGlobalProcessingState() {
			return typeof options.globalProcessingState === "undefined" || options.globalProcessingState === true;
		}

		this.each(function(i) {
			let $element = jq$(this);

			let id = $element.attr('sectionId');
			if (!id) id = $element.attr('id');

			const currentCounter = jq$.rerenderCounter++;
			const data = {
				SectionID: id,
				counter: currentCounter,
				localSectionStorage: KNOWWE.helper.getLocalSectionStorage(id, true)
			};
			jq$.extend(data, options);
			jq$.lastRerenderRequests[id] = currentCounter;


			if (showGlobalProcessingState()) {
				KNOWWE.core.util.updateProcessingState(1);
			}
			KNOWWE.helper.observer.notify("beforeRerender", $element);
			jq$.ajax({
				url: KNOWWE.core.util.getURL({
					action: 'ReRenderContentPartAction'
				}),
				type: 'post',
				cache: false,
				data: data
			}).success(function(data, status, jqXHR) {
				if (checkReplaceNeeded) {
					if (!checkReplaceNeeded.call(this, data, status, jqXHR)) {
						return
					}
				} else if (jqXHR.status === 304) {
					return; // no changes, do nothing
				}
				if (beforeReplace) {
					beforeReplace.call(this, $element, data);
				}
				const parsed = JSON.parse(data);
				if (jq$.lastRerenderRequests[id] !== parsed.counter) {
					// console.log("Skipping: " + parsed.counter);
					return; // another render request was send already, abort this one.
				}
				const html = parsed.html;
				if ($element.is('.ReRenderSectionMarker')) {
					$element.children().remove();
					$element.append(html);
				} else {
					const $newElement = jq$(html);
					$element.replaceWith($newElement);
					$element = $newElement;
				}
				jq$('#knowWEInfoStatus').val(parsed.status);
				KNOWWE.core.actions.init();
				KNOWWE.helper.observer.notify("afterRerender", $element);
				if (callback) {
					callback.call(this, $element);
				}
			}).always(function() {
				if (showGlobalProcessingState()) {
					KNOWWE.core.util.updateProcessingState(-1);
				}
			});
			// console.log("Send " + currentCounter + " " + id);
		});

	};
>>>>>>> 9bee9ecc

})(jQuery);

/**
 * External Plugins below
 */

/*!
 * jQuery Cookie Plugin v1.4.1
 * https://github.com/carhartl/jquery-cookie
 *
 * Copyright 2013 Klaus Hartl
 * Released under the MIT license
 */
(function(factory) {
  if (typeof define === 'function' && define.amd) {
    // AMD
    define(['jquery'], factory);
  } else if (typeof exports === 'object') {
    // CommonJS
    factory(require('jquery'));
  } else {
    // Browser globals
    factory(jQuery);
  }
}(function(jq$) {

  const pluses = /\+/g;

  function encode(s) {
    return config.raw ? s : encodeURIComponent(s);
  }

  function decode(s) {
    if (config.raw) {
      return s;
    } else {
      try {
        return decodeURIComponent(s);
      } catch (err) {
        console.warn("Exception while decoding '" + s + "':", err);
        return s;
      }
    }
  }

  function stringifyCookieValue(value) {
    return encode(config.json ? JSON.stringify(value) : String(value));
  }

  function parseCookieValue(s) {
    if (s.indexOf('"') === 0) {
      // This is a quoted cookie as according to RFC2068, unescape...
      s = s.slice(1, -1).replace(/\\"/g, '"').replace(/\\\\/g, '\\');
    }

    try {
      // Replace server-side written pluses with spaces.
      // If we can't decode the cookie, ignore it, it's unusable.
      // If we can't parse the cookie, ignore it, it's unusable.
      s = decodeURIComponent(s.replace(pluses, ' '));
      return config.json ? JSON.parse(s) : s;
    } catch (e) {
    }
  }

  function read(s, converter) {
    const value = config.raw ? s : parseCookieValue(s);
    return jq$.isFunction(converter) ? converter(value) : value;
  }

  let config = jq$.cookie = function(key, value, options) {

    // Write

    if (value !== undefined && !jq$.isFunction(value)) {
      options = jq$.extend({}, config.defaults, options);

      if (typeof options.expires === 'number') {
        const days = options.expires;
        let t = options.expires = new Date();
        t.setTime(+t + days * 864e+5);
      }

      return (document.cookie = [
        encode(key), '=', stringifyCookieValue(value),
        options.expires ? '; expires=' + options.expires.toUTCString() : '', // use expires attribute, max-age is not supported by IE
        options.path ? '; path=' + options.path : '',
        options.domain ? '; domain=' + options.domain : '',
        options.secure ? '; secure' : ''
      ].join(''));
    }

    // Read

    let result = key ? undefined : {};

    // To prevent the for loop in the first place assign an empty array
    // in case there are no cookies at all. Also prevents odd result when
    // calling jq$.cookie().
    const cookies = document.cookie ? document.cookie.split('; ') : [];

    let i = 0;
    const l = cookies.length;
    for (; i < l; i++) {
      const parts = cookies[i].split('=');
      const name = decode(parts.shift());
      let cookie = parts.join('=');

      if (key && key === name) {
        // If second argument (value) is a function it's a converter...
        result = read(cookie, value);
        break;
      }

      // Prevent storing a cookie that we couldn't decode.
      if (!key && (cookie = read(cookie)) !== undefined) {
        result[name] = cookie;
      }
    }

    return result;
  };

  config.defaults = {};

  jq$.removeCookie = function(key, options) {
    if (jq$.cookie(key) === undefined) {
      return false;
    }

    // Must not alter options, thus extending a fresh object...
    jq$.cookie(key, '', jq$.extend({}, options, {expires: -1}));
    return !jq$.cookie(key);
  };

}));


(function(jq$) {
  jq$.waitForFinalEvent = (function() {
    const timers = {};
    return function(callback, ms, uniqueId) {
      if (!uniqueId) {
        uniqueId = "Don't call this twice without a uniqueId";
      }
      if (timers[uniqueId]) {
        clearTimeout(timers[uniqueId]);
      }
      timers[uniqueId] = setTimeout(callback, ms);
    };
  })();
})(jQuery);

// noinspection JSCommentMatchesSignature
/**
 * Version 1.7.1
 *
 * ** means there is basic unit tests for this parameter.
 *
 * @name  Jeditable
 * @type  jQuery
 * @param String  target             (POST) URL or function to send edited content to **
 * @param Hash    options            additional options
 * @param String  options[method]    method to use to send edited content (POST or PUT) **
 * @param Function options[callback] Function to run after submitting edited content **
 * @param String  options[name]      POST parameter name of edited content
 * @param String  options[id]        POST parameter name of edited div id
 * @param Hash    options[submitdata] Extra parameters to send when submitting edited content.
 * @param String  options[type]      text, textarea or select (or any 3rd party input type) **
 * @param Integer options[rows]      number of rows if using textarea **
 * @param Integer options[cols]      number of columns if using textarea **
 * @param Mixed   options[height]    'auto', 'none' or height in pixels **
 * @param Mixed   options[width]     'auto', 'none' or width in pixels **
 * @param String  options[loadurl]   URL to fetch input content before editing **
 * @param String  options[loadtype]  Request type for load url. Should be GET or POST.
 * @param String  options[loadtext]  Text to display while loading external content.
 * @param Mixed   options[loaddata]  Extra parameters to pass when fetching content before editing.
 * @param Mixed   options[data]      Or content given as paramameter. String or function.**
 * @param String  options[indicator] indicator html to show when saving
 * @param String  options[tooltip]   optional tooltip text via title attribute **
 * @param String  options[event]     jQuery event such as 'click' of 'dblclick' **
 * @param String  options[submit]    submit button value, empty means no button **
 * @param String  options[cancel]    cancel button value, empty means no button **
 * @param String  options[cssclass]  CSS class to apply to input form. 'inherit' to copy from parent. **
 * @param String  options[style]     Style to apply to input form 'inherit' to copy from parent. **
 * @param String  options[select]    true or false, when true text is highlighted ??
 * @param String  options[placeholder] Placeholder text or html to insert when element is empty. **
 * @param String  options[onblur]    'cancel', 'submit', 'ignore' or function ??
 *
 * @param Function options[onsubmit] function(settings, original) { ... } called before submit
 * @param Function options[onreset]  function(settings, original) { ... } called before reset
 * @param Function options[afterreset]  function(settings, original) { ... } called after reset
 * @param Function options[onerror]  function(settings, original, xhr) { ... } called on error
 *
 * @param Hash    options[ajaxoptions]  jQuery Ajax options. See docs.jquery.com.
 *
 */

(function(jq$) {

  jq$.fn.editable = function(target, options) {

    if ('disable' === target) {
      jq$(this).data('disabled.editable', true);
      return;
    }
    if ('enableCompositeEdit' === target) {
      jq$(this).data('disabled.editable', false);
      return;
    }
    if ('destroy' === target) {
      jq$(this)
        .unbind(jq$(this).data('event.editable'))
        .removeData('disabled.editable')
        .removeData('event.editable');
      return;
    }

    const settings = jq$.extend({}, jq$.fn.editable.defaults, {target: target}, options);

    /* setup some functions */
    const plugin = jq$.editable.types[settings.type].plugin || function() {
    };
    const submit = jq$.editable.types[settings.type].submit || function() {
    };
    const buttons = jq$.editable.types[settings.type].buttons
      || jq$.editable.types['defaults'].buttons;
    const content = jq$.editable.types[settings.type].content
      || jq$.editable.types['defaults'].content;
    const element = jq$.editable.types[settings.type].element
      || jq$.editable.types['defaults'].element;
    const reset = jq$.editable.types[settings.type].reset
      || jq$.editable.types['defaults'].reset;
    const callback = settings.callback || function() {
    };
    const onedit = settings.onedit || function() {
    };
    const onsubmit = settings.onsubmit || function() {
    };
    const onreset = settings.onreset || function() {
    };
    const afterreset = settings.afterreset || function() {
    };
    const onerror = settings.onerror || reset;

    /* show tooltip */
    if (settings.tooltip) {
      jq$(this).attr('title', settings.tooltip);
    }

    settings.autowidth = 'auto' === settings.width;
    settings.autoheight = 'auto' === settings.height;

    return this.each(function() {

      /* save this to self because this changes when scope changes */
      const self = this;

      /* inlined block elements lose their width and height after first edit */
      /* save them for later use as workaround */
      const savedwidth = jq$(self).width();
      const savedheight = jq$(self).height();

      /* save so it can be later used by jq$.editable('destroy') */
      jq$(this).data('event.editable', settings.event);

      /* if element is empty add something clickable (if requested) */
      if (!jq$.trim(jq$(this).html())) {
        jq$(this).html(settings.placeholder);
      }

      jq$(this).bind(settings.event, function(e) {

        /* abort if disabled for this element */
        if (true === jq$(this).data('disabled.editable')) {
          return;
        }

        /* prevent throwing an exeption if edit field is clicked again */
        if (self.editing) {
          return;
        }

        /* abort if onedit hook returns false */
        if (false === onedit.apply(this, [settings, self])) {
          return;
        }

        /* prevent default action and bubbling */
        e.preventDefault();
        e.stopPropagation();

        /* remove tooltip */
        if (settings.tooltip) {
          jq$(self).removeAttr('title');
        }

        /* figure out how wide and tall we are, saved width and height */
        /* are workaround for http://dev.jquery.com/ticket/2190 */
        if (0 === jq$(self).width()) {
          //jq$(self).css('visibility', 'hidden');
          settings.width = savedwidth;
          settings.height = savedheight;
        } else {
          if (settings.width !== 'none') {
            settings.width =
              settings.autowidth ? jq$(self).width() : settings.width;
          }
          if (settings.height !== 'none') {
            settings.height =
              settings.autoheight ? jq$(self).height() : settings.height;
          }
        }
        //jq$(this).css('visibility', '');

        /* remove placeholder text, replace is here because of IE */
        if (jq$(this).html().toLowerCase().replace(/(;|")/g, '') ===
          settings.placeholder.toLowerCase().replace(/(;|")/g, '')) {
          jq$(this).html('');
        }

        self.editing = true;
        self.revert = jq$(self).html();
        jq$(self).html('');

        /* create the form object */
        const form = jq$('<form />');

        /* apply css or style or both */
        if (settings.cssclass) {
          if ('inherit' === settings.cssclass) {
            form.attr('class', jq$(self).attr('class'));
          } else {
            form.attr('class', settings.cssclass);
          }
        }

        if (settings.style) {
          if ('inherit' === settings.style) {
            form.attr('style', jq$(self).attr('style'));
            /* IE needs the second line or display wont be inherited */
            form.css('display', jq$(self).css('display'));
          } else {
            form.attr('style', settings.style);
          }
        }

        /* add main input element to form and store it in input */
        const input = element.apply(form, [settings, self]);

        /* set input content via POST, GET, given data or existing value */
        let input_content;
        let t;
        if (settings.loadurl) {
          t = setTimeout(function() {
            input.disabled = true;
            content.apply(form, [settings.loadtext, settings, self]);
          }, 100);

          const loaddata = {};
          loaddata[settings.id] = self.id;
          if (jq$.isFunction(settings.loaddata)) {
            jq$.extend(loaddata, settings.loaddata.apply(self, [self.revert, settings]));
          } else {
            jq$.extend(loaddata, settings.loaddata);
          }
          jq$.ajax({
            type: settings.loadtype,
            url: settings.loadurl,
            data: loaddata,
            async: false,
            success: function(result) {
              window.clearTimeout(t);
              input_content = result;
              input.disabled = false;
            }
          });
        } else if (settings.data) {
          input_content = settings.data;
          if (jq$.isFunction(settings.data)) {
            input_content = settings.data.apply(self, [self.revert, settings]);
          }
        } else {
          input_content = self.revert;
        }
        content.apply(form, [input_content, settings, self]);

        input.attr('name', settings.name);

        /* add buttons to the form */
        buttons.apply(form, [settings, self]);

        /* add created form to self */
        jq$(self).append(form);

        /* attach 3rd party plugin if requested */
        plugin.apply(form, [settings, self]);

        /* focus to first visible form element */
        jq$(':input:visible:enabled:first', form).focus();

        /* highlight input contents when requested */
        if (settings.select) {
          input.select();
        }

        /* discard changes if pressing esc */
        input.keydown(function(e) {
          if (e.keyCode === 27) {
            e.preventDefault();
            //self.reset();
            reset.apply(form, [settings, self]);
          }
        });

        /* discard, submit or nothing with changes when clicking outside */
        /* do nothing is usable when navigating with tab */
        if ('cancel' === settings.onblur) {
          input.blur(function(e) {
            /* prevent canceling if submit was clicked */
            t = setTimeout(function() {
              reset.apply(form, [settings, self]);
            }, 500);
          });
        } else if ('submit' === settings.onblur) {
          input.blur(function(e) {
            /* prevent double submit if submit was clicked */
            t = setTimeout(function() {
              form.submit();
            }, 200);
          });
        } else if (jq$.isFunction(settings.onblur)) {
          input.blur(function(e) {
            settings.onblur.apply(self, [input.val(), settings]);
          });
        } else {
          input.blur(function(e) {
            /* TODO: maybe something here */
          });
        }

        form.submit(function(e) {

          if (t) {
            clearTimeout(t);
          }

          /* do no submit */
          e.preventDefault();

          /* call before submit hook. */
          /* if it returns false abort submitting */
          if (false !== onsubmit.apply(form, [settings, self])) {
            /* custom inputs call before submit hook. */
            /* if it returns false abort submitting */
            if (false !== submit.apply(form, [settings, self])) {

              /* check if given target is function */
              if (jq$.isFunction(settings.target)) {
                const str = settings.target.apply(self, [input.val(), settings]);
                jq$(self).html(str);
                self.editing = false;
                callback.apply(self, [self.innerHTML, settings]);
                /* TODO: this is not dry */
                if (!jq$.trim(jq$(self).html())) {
                  jq$(self).html(settings.placeholder);
                }
              } else {
                /* add edited content and id of edited element to POST */
                const submitdata = {};
                submitdata[settings.name] = input.val();
                submitdata[settings.id] = self.id;
                /* add extra data to be POST:ed */
                if (jq$.isFunction(settings.submitdata)) {
                  jq$.extend(submitdata, settings.submitdata.apply(self, [self.revert, settings]));
                } else {
                  jq$.extend(submitdata, settings.submitdata);
                }

                /* quick and dirty PUT support */
                if ('PUT' === settings.method) {
                  submitdata['_method'] = 'put';
                }

                /* show the saving indicator */
                jq$(self).html(settings.indicator);

                /* defaults for ajaxoptions */
                const ajaxoptions = {
                  type: 'POST',
                  data: submitdata,
                  dataType: 'html',
                  url: settings.target,
                  success: function(result, status) {
                    if (ajaxoptions.dataType === 'html') {
                      jq$(self).html(result);
                    }
                    self.editing = false;
                    callback.apply(self, [result, settings]);
                    if (!jq$.trim(jq$(self).html())) {
                      jq$(self).html(settings.placeholder);
                    }
                  },
                  error: function(xhr, status, error) {
                    onerror.apply(form, [settings, self, xhr]);
                  }
                };

                /* override with what is given in settings.ajaxoptions */
                jq$.extend(ajaxoptions, settings.ajaxoptions);
                jq$.ajax(ajaxoptions);

              }
            }
          }

          /* show tooltip again */
          jq$(self).attr('title', settings.tooltip);

          return false;
        });
      });

      /* privileged methods */
      this.reset = function(form) {
        /* prevent calling reset twice when blurring */
        if (this.editing) {
          /* before reset hook, if it returns false abort reseting */
          if (false !== onreset.apply(form, [settings, self])) {
            jq$(self).html(self.revert);
            self.editing = false;
            if (!jq$.trim(jq$(self).html())) {
              jq$(self).html(settings.placeholder);
            }
            /* show tooltip again */
            if (settings.tooltip) {
              jq$(self).attr('title', settings.tooltip);
            }
          }
          if (false !== afterreset.apply(form, [settings, self])) {
          }
        }
      };
    });

  };


  // noinspection JSUnusedGlobalSymbols
  jq$.editable = {
    types: {
      defaults: {
        element: function(settings, original) {
          const input = jq$('<input type="hidden">');
          jq$(this).append(input);
          return (input);
        },
        content: function(string, settings, original) {
          jq$(':input:first', this).val(string);
        },
        reset: function(settings, original) {
          original.reset(this);
        },
        buttons: function(settings, original) {
          const form = this;
          if (settings.submit) {
            /* if given html string use that */
            let submit;
            if (settings.submit.match(/>jq$/)) {
              submit = jq$(settings.submit).click(function() {
                if (submit.attr("type") !== "submit") {
                  form.submit();
                }
              });
              /* otherwise use button with given string as text */
            } else {
              submit = jq$('<button type="submit" />');
              submit.html(settings.submit);
            }
            jq$(this).append(submit);
          }
          if (settings.cancel) {
            /* if given html string use that */
            let cancel;
            if (settings.cancel.match(/>jq$/)) {
              cancel = jq$(settings.cancel);
              /* otherwise use button with given string as text */
            } else {
              cancel = jq$('<button type="cancel" />');
              cancel.html(settings.cancel);
            }
            jq$(this).append(cancel);

            jq$(cancel).click(function() {
              //original.reset();
              let reset;
              if (jq$.isFunction(jq$.editable.types[settings.type].reset)) {
                reset = jq$.editable.types[settings.type].reset;
              } else {
                reset = jq$.editable.types['defaults'].reset;
              }
              reset.apply(form, [settings, original]);
              return false;
            });
          }
        }
      },
      text: {
        element: function(settings, original) {
          const input = jq$('<input />');
          if (settings.width !== 'none') {
            input.width(settings.width);
          }
          if (settings.height !== 'none') {
            input.height(settings.height);
          }
          /* https://bugzilla.mozilla.org/show_bug.cgi?id=236791 */
          //input[0].setAttribute('autocomplete','off');
          input.attr('autocomplete', 'off');
          jq$(this).append(input);
          return (input);
        }
      },
      textarea: {
        element: function(settings, original) {
          const textarea = jq$('<textarea />');
          if (settings.rows) {
            textarea.attr('rows', settings.rows);
          } else if (settings.height !== "none") {
            textarea.height(settings.height);
          }
          if (settings.cols) {
            textarea.attr('cols', settings.cols);
          } else if (settings.width !== "none") {
            textarea.width(settings.width);
          }
          jq$(this).append(textarea);
          return (textarea);
        }
      },
      select: {
        element: function(settings, original) {
          const select = jq$('<select />');
          jq$(this).append(select);
          return (select);
        },
        content: function(data, settings, original) {
          /* If it is string assume it is json. */
          let json;
          if (String === data.constructor) {
            eval('var json = ' + data);
          } else {
            /* Otherwise assume it is a hash already. */
            json = data;
          }
          for (let key in json) {
            if (!json.hasOwnProperty(key)) {
              continue;
            }
            if ('selected' === key) {
              continue;
            }
            const option = jq$('<option />').val(key).append(json[key]);
            jq$('select', this).append(option);
          }
          /* Loop option again to set selected. IE needed this... */
          jq$('select', this).children().each(function() {
            if (jq$(this).val() === json['selected'] ||
              jq$(this).text() === jq$.trim(original.revert)) {
              jq$(this).attr('selected', 'selected');
            }
          });
        }
      }
    },

    /* Add new input type */
    addInputType: function(name, input) {
      jq$.editable.types[name] = input;
    }
  };

  // publicly accessible defaults
  jq$.fn.editable.defaults = {
    name: 'value',
    id: 'id',
    type: 'text',
    width: 'auto',
    height: 'auto',
    event: 'click.editable',
    onblur: 'cancel',
    loadtype: 'GET',
    loadtext: 'Loading...',
    placeholder: 'Click to edit',
    loaddata: {},
    submitdata: {},
    ajaxoptions: {}
  };

})(jQuery);

jQuery.fn.insertAt = function(index, element) {
  const lastIndex = this.children().size();
  if (index < 0) {
    index = Math.max(0, lastIndex + 1 + index)
  }
  this.append(element);
  if (index < lastIndex) {
    this.children().eq(index).before(this.children().last())
  }
  return this;
};

/*!
 Autosize 1.18.15
 license: MIT
 http://www.jacklmoore.com/autosize
 */
(function($) {
  const defaults = {
      className: 'autosizejs',
      id: 'autosizejs',
      append: '\n',
      callback: false,
      resizeDelay: 10,
      placeholder: true
    },

    // border:0 is unnecessary, but avoids a bug in Firefox on OSX
    copy = '<textarea tabindex="-1" style="position:absolute; top:-999px; left:0; right:auto; bottom:auto; border:0; padding: 0; -moz-box-sizing:content-box; -webkit-box-sizing:content-box; box-sizing:content-box; word-wrap:break-word; height:0 !important; min-height:0 !important; overflow-y:hidden; transition:none; -webkit-transition:none; -moz-transition:none;"/>',

    // line-height is conditionally included because IE7/IE8/old Opera do not return the correct value.
    typographyStyles = [
      'fontFamily',
      'fontSize',
      'fontWeight',
      'fontStyle',
      'letterSpacing',
      'textTransform',
      'wordSpacing',
      'textIndent',
      'whiteSpace'
    ];
  let // to keep track which textarea is being mirrored when adjust() is called.
    mirrored;
  const // the mirror element, which is used to calculate what size the mirrored element should be.
    mirror = $(copy).data('autosize', true)[0];

  // test that line-height can be accurately copied.
  mirror.style.lineHeight = '99px';
  if ($(mirror).css('lineHeight') === '99px') {
    typographyStyles.push('lineHeight');
  }
  mirror.style.lineHeight = '';

  $.fn.autosize = function(options) {
    if (!this.length) {
      return this;
    }

    options = $.extend({}, defaults, options || {});

    if (mirror.parentNode !== document.body) {
      $(document.body).append(mirror);
    }

    return this.each(function() {
      const ta = this,
        $ta = $(ta);
      let maxHeight,
        minHeight,
        boxOffset = 0;
      const callback = $.isFunction(options.callback),
        originalStyles = {
          height: ta.style.height,
          overflow: ta.style.overflow,
          overflowY: ta.style.overflowY,
          wordWrap: ta.style.wordWrap,
          resize: ta.style.resize
        };
      let timeout,
        width = $ta.width();
      const taResize = $ta.css('resize');

      if ($ta.data('autosize')) {
        // exit if autosize has already been applied, or if the textarea is the mirror element.
        return;
      }
      $ta.data('autosize', true);

      if ($ta.css('box-sizing') === 'border-box' || $ta.css('-moz-box-sizing') === 'border-box' || $ta.css('-webkit-box-sizing') === 'border-box') {
        boxOffset = $ta.outerHeight() - $ta.height();
      }

      // IE8 and lower return 'auto', which parses to NaN, if no min-height is set.
      minHeight = Math.max(parseFloat($ta.css('minHeight')) - boxOffset || 0, $ta.height());

      $ta.css({
        //overflow: 'hidden',
        //wordWrap: 'break-word' // horizontal overflow is hidden, so break-word is necessary for handling words longer than the textarea width
        overflowY: 'hidden',
      });

      if (taResize === 'vertical') {
        $ta.css('resize', 'none');
      } else if (taResize === 'both') {
        $ta.css('resize', 'horizontal');
      }

      // The mirror width must exactly match the textarea width, so using getBoundingClientRect because it doesn't round the sub-pixel value.
      // window.getComputedStyle, getBoundingClientRect returning a width are unsupported, but also unneeded in IE8 and lower.
      function setWidth() {
        let width;
        const style = window.getComputedStyle ? window.getComputedStyle(ta, null) : false;

        if (style) {

          width = ta.getBoundingClientRect().width;

          if (width === 0 || typeof width !== 'number') {
            width = parseFloat(style.width);
          }

          $.each(['paddingLeft', 'paddingRight', 'borderLeftWidth', 'borderRightWidth'], function(i, val) {
            width -= parseFloat(style[val]);
          });
        } else {
          width = $ta.width();
        }

        mirror.style.width = Math.max(width, 0) + 'px';
      }

      function initMirror() {
        const styles = {};

        mirrored = ta;
        mirror.className = options.className;
        mirror.id = options.id;
        maxHeight = parseFloat($ta.css('maxHeight'));

        // mirror is a duplicate textarea located off-screen that
        // is automatically updated to contain the same text as the
        // original textarea.  mirror always has a height of 0.
        // This gives a cross-browser supported way getting the actual
        // height of the text, through the scrollTop property.
        $.each(typographyStyles, function(i, val) {
          styles[val] = $ta.css(val);
        });

        $(mirror).css(styles).attr('wrap', $ta.attr('wrap'));

        setWidth();

        // Chrome-specific fix:
        // When the textarea y-overflow is hidden, Chrome doesn't reflow the text to account for the space
        // made available by removing the scrollbar. This workaround triggers the reflow for Chrome.
        if (window.chrome) {
          const width = ta.style.width;
          ta.style.width = '0px';
          const ignore = ta.offsetWidth;
          ta.style.width = width;
        }
      }

      // Using mainly bare JS in this function because it is going
      // to fire very often while typing, and needs to very efficient.
      function adjust() {
        let height, original;

        if (mirrored !== ta) {
          initMirror();
        } else {
          setWidth();
        }

        if (!ta.value && options.placeholder) {
          // If the textarea is empty, copy the placeholder text into
          // the mirror control and use that for sizing so that we
          // don't end up with placeholder getting trimmed.
          mirror.value = ($ta.attr("placeholder") || '');
        } else {
          mirror.value = ta.value;
        }

        mirror.value += options.append || '';
        mirror.style.overflowY = ta.style.overflowY;
        original = parseFloat(ta.style.height);

        // Setting scrollTop to zero is needed in IE8 and lower for the next step to be accurately applied
        mirror.scrollTop = 0;

        mirror.scrollTop = 9e4;

        // Using scrollTop rather than scrollHeight because scrollHeight is non-standard and includes padding.
        height = mirror.scrollTop;

        if (maxHeight && height > maxHeight) {
          ta.style.overflowY = 'scroll';
          height = maxHeight;
        } else {
          ta.style.overflowY = 'hidden';
          if (height < minHeight) {
            height = minHeight;
          }
        }

        height += boxOffset;

        if (original !== height) {
          ta.style.height = height + 'px';

          // Trigger a repaint for IE8 for when ta is nested 2 or more levels inside an inline-block
          // noinspection SillyAssignmentJS
          mirror.className = mirror.className;

          if (callback) {
            options.callback.call(ta, ta);
          }
          $ta.trigger('autosize.resized');
        }
      }

      function resize() {
        clearTimeout(timeout);
        timeout = setTimeout(function() {
          const newWidth = $ta.width();

          if (newWidth !== width) {
            width = newWidth;
            adjust();
          }
        }, parseInt(options.resizeDelay, 10));
      }

      if ('onpropertychange' in ta) {
        if ('oninput' in ta) {
          // Detects IE9.  IE9 does not fire onpropertychange or oninput for deletions,
          // so binding to onkeyup to catch most of those occasions.  There is no way that I
          // know of to detect something like 'cut' in IE9.
          $ta.on('input.autosize keyup.autosize', adjust);
        } else {
          // IE7 / IE8
          $ta.on('propertychange.autosize', function() {
            if (event.propertyName === 'value') {
              adjust();
            }
          });
        }
      } else {
        // Modern Browsers
        $ta.on('input.autosize', adjust);
      }

      // Set options.resizeDelay to false if using fixed-width textarea elements.
      // Uses a timeout and width check to reduce the amount of times adjust needs to be called after window resize.

      if (options.resizeDelay !== false) {
        $(window).on('resize.autosize', resize);
      }

      // Event for manual triggering if needed.
      // Should only be needed when the value of the textarea is changed through JavaScript rather than user input.
      $ta.on('autosize.resize', adjust);

      // Event for manual triggering that also forces the styles to update as well.
      // Should only be needed if one of typography styles of the textarea change, and the textarea is already the target of the adjust method.
      $ta.on('autosize.resizeIncludeStyle', function() {
        mirrored = null;
        adjust();
      });

      $ta.on('autosize.destroy', function() {
        mirrored = null;
        clearTimeout(timeout);
        $(window).off('resize', resize);
        $ta
          .off('autosize')
          .off('.autosize')
          .css(originalStyles)
          .removeData('autosize');
      });

      // Call adjust in case the textarea already contains text.
      adjust();
    });
  };
}(jQuery || $)); // jQuery or jQuery-like library, such as Zepto


/**
 * DatePicker and DateTimePicker, extended from jQuery UI
 */
(function(jq$) {

  jq$.datepicker.setDefaults({dateFormat: "dd.mm.yy"});

  const datepickerFunction = jq$.fn.datepicker;
  jq$.fn.datepicker = function() {
    this.attr('placeholder', "dd.mm.yyyy");
    return datepickerFunction.apply(this, arguments);
  };

  // ok, this implementation is pretty lame so far, implement something better if needed
  jq$.fn.datetimepicker = function() {
    this.attr('placeholder', "dd.mm.yyyy HH:MM");
  }
})(jQuery);


(function(jq$) {
  /**
   * Converts a list of items (created e.g. using jq$.sortable()) that it auto-appends items as required. There will
   * be an empty line at the end. If the line is filled, new items will be appended. Items may be reordered using
   * ALT+UP / ALT+DOWN, or deleted using ALT+D / CMD+D.
   *
   * The parameters may contain the following options:
   * <ul>
   *     <li><b>createLine</b>: function with no parameters, to create a new empty line to be appended.
   *     <li><b>isEmptyLine</b> (optional): function that gets the dom-element of a line.
   *     The function should return true is the line is empty; by default a line is empty if all text fields are empty
   *     <li><b>hasFocus</b> (optional): function that gets the dom-element of a line.
   *     The function should return true if the line has the focus; by default a line has the focus if any text field has the focus
   *     <li><b>requestFocus</b> (optional): function that gets the dom-element of a line.
   *     The function should request the focus for the line; by default the first text field is focused
   * </ul>
   *
   * @param params the parameters to configure the auto-appending list
   * @returns {jQuery}
   */
  // TODO: check using of typescript to define classes for each line to be edited, including params-functions and "html <-> wikitext" conversion
  jq$.fn.appendable = function(params) {
    const $list = jq$(this[0]);

    // function to check for empty line:
    // by default an item is empty not any text fields has a value
    const isEmptyLine = params.isEmpty || function(item) {
      return !jq$(item).find("input, textarea").is(function() {
        return jq$.trim(jq$(this).val()) !== '';
      });
    };

    // function to create a new line
    const createLine = params.create;

    // function to check for focus:
    // by default if any input or textarea has focus
    const hasFocus = params.hasFocus || function(item) {
      return jq$(item).find("input, textarea").is(':focus');
    }

    // function to request the focus:
    // by default focus the first input or textarea
    const requestFocus = params.requestFocus || function(item) {
      return jq$(item).find("input, textarea").focus();
    }

    const ensureEmptyLines = function() {
      let $last = $list.children().last();
      if ($last.length === 1 && isEmptyLine($last.get(0))) {
        // clean-up multiple succeeding empty lines
        let $prev = $last.prev();
        if ($prev.length === 1 && isEmptyLine($prev.get(0))) {
          (hasFocus($prev.get(0)) ? $last : $prev).remove();
        }
      } else {
        // create empty line if required
        $list.append(createLine());
      }
    }

    $list.addClass("ui-appendable");
    ensureEmptyLines();

    // make sure that there is always one empty item at the end
    $list.on('input', ensureEmptyLines);

    $list.keydown(function(event) {
      let $item = $list.children().filter(function() {
        return hasFocus(this);
      });
      if ($item.length !== 1) return;

      const sortable = $list.hasClass('ui-sortable');
      const isNoModifier = !event.ctrlKey && !event.metaKey && !event.altKey && !event.shiftKey;
      const isAltOnly = !event.ctrlKey && !event.metaKey && event.altKey;
      const isCmdOnly = (!event.ctrlKey && event.metaKey && !event.altKey)
        || (event.ctrlKey && !event.metaKey && !event.altKey);

      // use UP / DOWN to move cursor between lines
      if ((event.which === 38 || event.which === 40) && isNoModifier) {
        event.stopPropagation();
        event.preventDefault();
        const $text = $item.find('.ui-wiki-content-edit-area');
        if ($text.length > 0) {
          TextArea.focusNextTextArea(event.which === 38 ? $text.first() : $text.last(), event.which === 38);
        }
        return;
      }

      // alt + UP
      if (event.which === 38 && isAltOnly && sortable) {
        event.stopPropagation();
        event.preventDefault();
        let $prev = $item.prev();
        if ($prev.length === 1) $prev.insertAfter($item);
        ensureEmptyLines();
        return;
      }

      // alt + DOWN
      if (event.which === 40 && isAltOnly && sortable) {
        event.stopPropagation();
        event.preventDefault();
        let $next = $item.next();
        if ($next.length === 1) $next.insertBefore($item);
        ensureEmptyLines();
        return;
      }

      // alt + D, cmd + D
      if (event.which === 68 && (isAltOnly || isCmdOnly)) {
        event.stopPropagation();
        event.preventDefault();
        // remove, but not the last one
        const $next = $item.next();
        if ($next.length === 1) {
          requestFocus($next.get(0));
          $item.remove();
          ensureEmptyLines();
        }
        return;
      }
    });

    // this is needed, so others can keep chaining off of this
    return this;
  }
})(jQuery);<|MERGE_RESOLUTION|>--- conflicted
+++ resolved
@@ -23,7 +23,6 @@
 
 (function(jq$) {
 
-<<<<<<< HEAD
   /**
    * Checks whether the selector returned any elements
    */
@@ -164,7 +163,8 @@
       const currentCounter = jq$.rerenderCounter++;
       const data = {
         SectionID: id,
-        counter: currentCounter
+        counter: currentCounter,
+				localSectionStorage: KNOWWE.helper.getLocalSectionStorage(id, true)
       };
       jq$.extend(data, options);
       jq$.lastRerenderRequests[id] = currentCounter;
@@ -221,181 +221,6 @@
     });
 
   };
-=======
-	/**
-	 * Checks whether the selector returned any elements
-	 */
-	jq$.fn.exists = function() {
-		return this.length > 0;
-	};
-
-	/**
-	 * Scales the selected elements using a smooth css transition.
-	 */
-	jq$.fn.scale = function(scale) {
-		if (scale) {
-			this.css('transform', 'scale(' + scale + ')');
-		} else {
-			scale = "1.0";
-			const transform = this.css('transform');
-			if (transform !== "none" && transform !== "") {
-				scale = /^matrix\((\d+(\.\d+)?), .+$/.exec(transform)[1];
-			}
-			return parseFloat(scale);
-		}
-	};
-
-
-	jq$.fn.copyToClipboard = function(text) {
-		const $temp = jq$("<input>");
-		// in case we have a model dialog, we append to that one, otherwise the select() will not work
-		let $parent = jq$(".ui-dialog");
-		if (!$parent.exists()) {
-			// otherwise we can use body
-			$parent = jq$("body");
-		}
-		$parent.append($temp);
-		if (!text) {
-			text = jq$(this).text();
-		}
-		$temp.val(text).select();
-		document.execCommand("copy");
-		$temp.remove();
-	};
-
-	/**
-	 * Sets or reads the current caret or cursor/selection.
-	 *
-	 * jq$("#id").caret(); // get the begin/end caret position
-	 * jq$("#id").caret().begin;
-	 * jq$("#id").caret().end;
-	 * jq$("#otherId").caret(5); // set the caret position by index
-	 * jq$("#otherId").caret(1, 5); // select a range
-	 *
-	 * This is an extract of the "Masked Input Plugin",
-	 * Copyright (c) 2007-2014 Josh Bush (digitalbush.com).
-	 */
-	$.fn.caret = function(begin, end) {
-		if (this.length === 0) return;
-		if (typeof begin === 'number') {
-			end = (typeof end === 'number') ? end : begin;
-			return this.each(function() {
-				if (this.setSelectionRange) {
-					this.setSelectionRange(begin, end);
-				} else if (this.createTextRange) {
-					const range = this.createTextRange();
-					range.collapse(true);
-					range.moveEnd('character', end);
-					range.moveStart('character', begin);
-					try {
-						range.select();
-					} catch (ex) {
-					}
-				}
-			});
-		} else {
-			if (this[0].setSelectionRange) {
-				begin = this[0].selectionStart;
-				end = this[0].selectionEnd;
-			} else if (document.selection && document.selection.createRange) {
-				let range = document.selection.createRange();
-				begin = 0 - range.duplicate().moveStart('character', -100000);
-				end = begin + range.text.length;
-			}
-			return {begin: begin, end: end};
-		}
-	};
-
-	jq$.rerenderCounter = 0;
-	jq$.lastRerenderRequests = {};
-
-	/**
-	 * Rerenders the selected elements. For now, the complete default markups or ReRenderSectionMarkers are rerendered.
-	 * You can also just select successors of the default markup, the method will automatically choose the right
-	 * elements to rerender.
-	 */
-	jq$.fn.rerender = function(options) {
-
-		if (!options) options = {};
-		let checkReplaceNeeded = options.checkReplaceNeeded;
-		let beforeReplace = options.beforeReplace;
-		let callback = options.callback;
-		delete options.checkReplaceNeeded;
-		delete options.beforeReplace;
-		delete options.callback;
-
-		function showGlobalProcessingState() {
-			return typeof options.globalProcessingState === "undefined" || options.globalProcessingState === true;
-		}
-
-		this.each(function(i) {
-			let $element = jq$(this);
-
-			let id = $element.attr('sectionId');
-			if (!id) id = $element.attr('id');
-
-			const currentCounter = jq$.rerenderCounter++;
-			const data = {
-				SectionID: id,
-				counter: currentCounter,
-				localSectionStorage: KNOWWE.helper.getLocalSectionStorage(id, true)
-			};
-			jq$.extend(data, options);
-			jq$.lastRerenderRequests[id] = currentCounter;
-
-
-			if (showGlobalProcessingState()) {
-				KNOWWE.core.util.updateProcessingState(1);
-			}
-			KNOWWE.helper.observer.notify("beforeRerender", $element);
-			jq$.ajax({
-				url: KNOWWE.core.util.getURL({
-					action: 'ReRenderContentPartAction'
-				}),
-				type: 'post',
-				cache: false,
-				data: data
-			}).success(function(data, status, jqXHR) {
-				if (checkReplaceNeeded) {
-					if (!checkReplaceNeeded.call(this, data, status, jqXHR)) {
-						return
-					}
-				} else if (jqXHR.status === 304) {
-					return; // no changes, do nothing
-				}
-				if (beforeReplace) {
-					beforeReplace.call(this, $element, data);
-				}
-				const parsed = JSON.parse(data);
-				if (jq$.lastRerenderRequests[id] !== parsed.counter) {
-					// console.log("Skipping: " + parsed.counter);
-					return; // another render request was send already, abort this one.
-				}
-				const html = parsed.html;
-				if ($element.is('.ReRenderSectionMarker')) {
-					$element.children().remove();
-					$element.append(html);
-				} else {
-					const $newElement = jq$(html);
-					$element.replaceWith($newElement);
-					$element = $newElement;
-				}
-				jq$('#knowWEInfoStatus').val(parsed.status);
-				KNOWWE.core.actions.init();
-				KNOWWE.helper.observer.notify("afterRerender", $element);
-				if (callback) {
-					callback.call(this, $element);
-				}
-			}).always(function() {
-				if (showGlobalProcessingState()) {
-					KNOWWE.core.util.updateProcessingState(-1);
-				}
-			});
-			// console.log("Send " + currentCounter + " " + id);
-		});
-
-	};
->>>>>>> 9bee9ecc
 
 })(jQuery);
 
