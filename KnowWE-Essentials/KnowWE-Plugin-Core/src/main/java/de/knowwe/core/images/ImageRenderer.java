/*
 * Copyright (C) 2023 denkbares GmbH, Germany
 *
 * This is free software; you can redistribute it and/or modify it under the
 * terms of the GNU Lesser General Public License as published by the Free
 * Software Foundation; either version 3 of the License, or (at your option) any
 * later version.
 *
 * This software is distributed in the hope that it will be useful, but WITHOUT
 * ANY WARRANTY; without even the implied warranty of MERCHANTABILITY or FITNESS
 * FOR A PARTICULAR PURPOSE. See the GNU Lesser General Public License for more
 * details.
 *
 * You should have received a copy of the GNU Lesser General Public License
 * along with this software; if not, write to the Free Software Foundation,
 * Inc., 51 Franklin St, Fifth Floor, Boston, MA 02110-1301 USA, or see the FSF
 * site: http://www.fsf.org.
 */

package de.knowwe.core.images;

import java.io.IOException;
import java.util.HashMap;
import java.util.List;
import java.util.Map;
import java.util.Objects;
import java.util.Set;

import de.knowwe.core.kdom.basicType.AttachmentType;
import de.knowwe.core.kdom.parsing.Section;
import de.knowwe.core.kdom.parsing.Sections;
import de.knowwe.core.kdom.rendering.RenderResult;
import de.knowwe.core.kdom.rendering.Renderer;
import de.knowwe.core.kdom.rendering.elements.HtmlElement;
import de.knowwe.core.user.UserContext;
import de.knowwe.core.utils.KnowWEUtils;
import de.knowwe.core.wikiConnector.WikiAttachment;
import de.knowwe.kdom.defaultMarkup.AnnotationContentType;
import de.knowwe.kdom.defaultMarkup.AnnotationNameType;
import de.knowwe.kdom.defaultMarkup.AnnotationType;

import static de.knowwe.core.images.ImageMarkup.*;
import static de.knowwe.core.kdom.parsing.Sections.$;

/**
 * Renders images by processing the annotations given in the markup.
 * It handles the extraction of image metadata from annotations, validates the presence of a mandatory source for the
 * image
 * and constructs an HTML representation of the figure element (image and optional a caption) with the specified
 * attributes.
 *
 * @author Antonia Heyder (denkbares GmbH)
 * @created 08.11.2023
 */
public class ImageRenderer implements Renderer {
	@Override
	public void render(Section<?> section, UserContext user, RenderResult result) {
		Set<String> validImageAttributes = Set.of("src", "width", "height", "alt", "class", "style", "id", "align");
		Map<String, String> attributes = new HashMap<>();
		List<Section<AnnotationType>> annotations = Sections.successors(section, AnnotationType.class);

		for (Section<AnnotationType> annotation : annotations) {
			Section<AnnotationNameType> annotationName = Sections.successor(annotation, AnnotationNameType.class);
			assert annotationName != null;
			String annotationAttribName = annotationName.getText().replace("@", "").replace(":", "");
			Section<AnnotationContentType> annotationContent = Sections.successor(annotation, AnnotationContentType.class);
			//@src: leer
			if (annotationContent == null && "src".equals(annotationAttribName)) {
				appendErrorMsg(result, "Missing image source in markup. Please reference attachment with @src annotation.");
				return;
			}
			else {
				String annotationString = null;
				if (annotationContent != null) {
					annotationString = annotationContent.getText().split("\n")[0];
				}
				attributes.put(annotationAttribName, annotationString);
			}
		}
<<<<<<< HEAD
		if (!attributes.containsKey("src")) {
			appendErrorMsg(result, "Missing image source in markup. Please insert an @src annotation.");
			return;
		}
		setMaxSize(attributes);
=======
>>>>>>> 1685e7ce
		Section<AttachmentType> attachmentSrc = $(section).successor(AttachmentType.class).getFirst();
		try {
			WikiAttachment wikiAttachment = AttachmentType.getAttachment(attachmentSrc);
			if (wikiAttachment == null) {
				if (attachmentSrc == null) {
					appendErrorMsg(result, "Wrong attachment definition in markup. Please reference each attachment with @annotation and insert a value.");
				}
				else {
					if (attachmentSrc.getText().contains("\n")) {
						appendErrorMsg(result, "Wrong attachment definition in markup. Please use a valid image path." +
								"\nEach line has to start with @annotation.");
					}
					else {
						appendErrorMsg(result, "Wrong attachment definition in markup. Please use a valid image path.");
					}
				}
				return;
			}
			String path = KnowWEUtils.getURLLink(Objects.requireNonNull(wikiAttachment));
			attributes.put("src", path);
		}
		catch (IOException e) {
			throw new RuntimeException(e);
		}

		buildFigureHtml(result, validImageAttributes, attributes);
	}

	private static void appendErrorMsg(RenderResult result, String message) {
		result.append(new HtmlElement("span").attributes("class", "error").content(message));
	}

	private static void buildFigureHtml(RenderResult result, Set<String> validImageAttributes, Map<String, String> attributes) {
		HtmlElement figureHtml = new HtmlElement("figure");
		String figureStyle = "";
		String imgStyle = "";
		HtmlElement imageHtml = new HtmlElement("img");
		for (String attrib : attributes.keySet()) {
			String attribContent = attributes.get(attrib);

			if (validImageAttributes.contains(attrib)) {
				//align as in JSPWiki-Markup used but has to be converted to functional CSS
				if (attrib.equals(ANNOTATION_ALIGN)) {
					figureStyle = "display: flex; justify-content: " + attribContent + "; ";
				}
				else if (attrib.equals(ANNOTATION_STYLE)) {
					imgStyle = attribContent + "; ";
				}
				else {
					imageHtml.attributes(attrib, attribContent);
				}
			}
		}
		figureHtml.children(imageHtml);
		if (attributes.containsKey(ANNOTATION_CAPTION)) {
			String caption = attributes.get("caption");
			figureHtml.children(new HtmlElement("figcaption").content(caption));
		}
		figureStyle += setFigureSize(attributes);
		imgStyle += setImgSize(attributes);
		figureHtml.attributes("style", figureStyle);
		imageHtml.attributes("style", imgStyle);
		result.append(figureHtml);
	}

	private static String setFigureSize(Map<String, String> attributes) {
		int maxWidth = 100;
		int maxHeight = 80;
		String maxAttribs = "";
		if (!attributes.containsKey("width") && !attributes.containsKey("height")) {
			maxAttribs = "max-width: " + maxWidth + "%; max-height: " + maxHeight + "%; ";
		}
		if (attributes.containsKey("style")) {
			String styleAttrib = attributes.get("style");
			maxAttribs += styleAttrib + ";";
		}

		return maxAttribs;
	}

	private static String setImgSize(Map<String, String> attributes) {
		int maxWidth = 80;
		int maxHeight = 100;
		String maxAttribs = "";
		if (!attributes.containsKey("width") && !attributes.containsKey("height")) {
			maxAttribs = "max-width: " + maxWidth + "%; max-height: " + maxHeight + "%; ";
		}
		return maxAttribs;
	}
}<|MERGE_RESOLUTION|>--- conflicted
+++ resolved
@@ -64,7 +64,6 @@
 			assert annotationName != null;
 			String annotationAttribName = annotationName.getText().replace("@", "").replace(":", "");
 			Section<AnnotationContentType> annotationContent = Sections.successor(annotation, AnnotationContentType.class);
-			//@src: leer
 			if (annotationContent == null && "src".equals(annotationAttribName)) {
 				appendErrorMsg(result, "Missing image source in markup. Please reference attachment with @src annotation.");
 				return;
@@ -77,30 +76,12 @@
 				attributes.put(annotationAttribName, annotationString);
 			}
 		}
-<<<<<<< HEAD
-		if (!attributes.containsKey("src")) {
-			appendErrorMsg(result, "Missing image source in markup. Please insert an @src annotation.");
-			return;
-		}
-		setMaxSize(attributes);
-=======
->>>>>>> 1685e7ce
 		Section<AttachmentType> attachmentSrc = $(section).successor(AttachmentType.class).getFirst();
+		assert attachmentSrc != null;
 		try {
 			WikiAttachment wikiAttachment = AttachmentType.getAttachment(attachmentSrc);
 			if (wikiAttachment == null) {
-				if (attachmentSrc == null) {
-					appendErrorMsg(result, "Wrong attachment definition in markup. Please reference each attachment with @annotation and insert a value.");
-				}
-				else {
-					if (attachmentSrc.getText().contains("\n")) {
-						appendErrorMsg(result, "Wrong attachment definition in markup. Please use a valid image path." +
-								"\nEach line has to start with @annotation.");
-					}
-					else {
-						appendErrorMsg(result, "Wrong attachment definition in markup. Please use a valid image path.");
-					}
-				}
+				appendErrorMsg(result, "Wrong attachment definition in markup. Please reference each attachment with @annotation.");
 				return;
 			}
 			String path = KnowWEUtils.getURLLink(Objects.requireNonNull(wikiAttachment));
