package org.apache.wiki.providers;

import java.io.IOException;
import java.nio.file.Files;
import java.nio.file.Paths;
import java.util.Collection;
import java.util.Iterator;
import java.util.List;
import java.util.Set;
import java.util.TreeSet;

import org.apache.commons.lang3.time.StopWatch;
<<<<<<< HEAD
import org.apache.log4j.Logger;
import org.apache.wiki.api.core.Engine;
=======
import org.apache.wiki.WikiEngine;
import org.apache.wiki.WikiPage;
import org.apache.wiki.WikiProvider;
import org.apache.wiki.api.exceptions.ProviderException;
import org.apache.wiki.attachment.Attachment;
>>>>>>> 891004ad
import org.apache.wiki.event.WikiEventManager;
import org.eclipse.jgit.api.FetchCommand;
import org.eclipse.jgit.api.Git;
import org.eclipse.jgit.api.PullCommand;
import org.eclipse.jgit.api.PullResult;
import org.eclipse.jgit.api.RebaseCommand;
import org.eclipse.jgit.api.RebaseResult;
import org.eclipse.jgit.api.ResetCommand;
import org.eclipse.jgit.api.Status;
import org.eclipse.jgit.api.errors.GitAPIException;
import org.eclipse.jgit.api.errors.JGitInternalException;
import org.eclipse.jgit.diff.DiffEntry;
import org.eclipse.jgit.diff.DiffFormatter;
import org.eclipse.jgit.diff.RenameDetector;
import org.eclipse.jgit.lib.Constants;
import org.eclipse.jgit.lib.ObjectId;
import org.eclipse.jgit.lib.ObjectReader;
import org.eclipse.jgit.lib.Repository;
import org.eclipse.jgit.merge.ContentMergeStrategy;
import org.eclipse.jgit.merge.MergeStrategy;
import org.eclipse.jgit.revwalk.RevCommit;
import org.eclipse.jgit.revwalk.RevSort;
import org.eclipse.jgit.revwalk.RevTree;
import org.eclipse.jgit.revwalk.RevWalk;
import org.eclipse.jgit.transport.FetchResult;
import org.eclipse.jgit.transport.TrackingRefUpdate;
import org.eclipse.jgit.treewalk.CanonicalTreeParser;
import org.eclipse.jgit.treewalk.TreeWalk;
import org.eclipse.jgit.util.io.DisabledOutputStream;

import com.denkbares.events.EventManager;
import com.denkbares.utils.Log;
import de.knowwe.core.ArticleManager;
import de.knowwe.core.Environment;
import de.knowwe.core.compile.Compilers;
import de.knowwe.core.kdom.Article;
import de.knowwe.event.FullParseEvent;

import static de.knowwe.core.utils.KnowWEUtils.getDefaultArticleManager;

/**
 * @author Josua Nürnberger (Feanor GmbH)
 * @created 21.08.20
 */
public class GitAutoUpdater {

	private final GitVersioningFileProvider fileProvider;
	private final Engine engine;
	private final Repository repository;
	private static boolean running;

	public GitAutoUpdater(Engine engine, GitVersioningFileProvider fileProvider) {
		this.fileProvider = fileProvider;
		repository = fileProvider.repository;
		this.engine = engine;
	}

	public static boolean running() {
		return running;
	}

	public void update() {
		running = true;
		if(Files.exists(Paths.get(fileProvider.getFilesystemPath(), "lock.wc"))){
			Log.info("Not updating, because of filesystem lock");
			return;
		}
		Git git = new Git(fileProvider.repository);
		ArticleManager articleManager = getDefaultArticleManager();
		try {
			Compilers.awaitTermination(Compilers.getCompilerManager(Environment.DEFAULT_WEB));

			StopWatch stopWatch = new StopWatch();
			stopWatch.start();

			articleManager.open();
			fileProvider.pushLock();

			RevWalk revWalk = new RevWalk(fileProvider.repository);
			ObjectId oldHead = fileProvider.repository.resolve("remotes/origin/master");
			RevCommit oldHeadCommit = revWalk.parseCommit(oldHead);
			boolean pullAfterReset = false;
			try {
				Status status = git.status().call();
				if (!status.isClean()) {
					Log.warning("Git is not clean, doing reset first");
					Log.warning("Added              : " + String.join(",", status.getAdded()));
					Log.warning("Uncommitted changes: " + String.join(",", status.getUncommittedChanges()));
					Log.warning("Missing            : " + String.join(",", status.getMissing()));
					Log.warning("Modified           : " + String.join(",", status.getModified()));
					Log.warning("Changed            : " + String.join(",", status.getChanged()));
					Log.warning("Conflicting        : " + String.join(",", status.getConflicting()));
					try {
						switch (repository.getRepositoryState()) {
							case REBASING_INTERACTIVE:
							case REBASING:
							case REBASING_REBASING:
							case REBASING_MERGE:
								git.rebase().setOperation(RebaseCommand.Operation.ABORT).call();
								pullAfterReset = true;
								break;
						}
					}
					catch (GitAPIException e) {
						Log.severe("Reset wasn't successful", e);
						return;
					}
					try {
						git.reset().setMode(ResetCommand.ResetType.HARD).call();
					}
					catch (GitAPIException e) {
						Log.severe("Reset wasn't successful", e);
						return;
					}
				}
			} catch (GitAPIException e){
				Log.severe("Status query wasn't successful, quiting update", e);
				return;
			}

			FetchCommand fetch1 = git.fetch();
			FetchResult fetch = fetch1.call();
			Collection<TrackingRefUpdate> trackingRefUpdates = fetch.getTrackingRefUpdates();

			if(pullAfterReset || !trackingRefUpdates.isEmpty()) {
				PullCommand pull = git.pull()
						.setRemote("origin")
						.setRemoteBranchName("master")
						.setStrategy(MergeStrategy.RESOLVE)
						.setRebase(true);
				PullResult pullResult = null;
				try {
					pullResult = pull.call();
				} catch (JGitInternalException ie){
					Log.severe("internal jgit error", ie);
					try {
						switch (repository.getRepositoryState()) {
							case REBASING_INTERACTIVE:
							case REBASING:
							case REBASING_REBASING:
							case REBASING_MERGE:
								git.rebase().setOperation(RebaseCommand.Operation.ABORT).call();
								break;
						}
						pullResult = pull.setContentMergeStrategy(ContentMergeStrategy.OURS).call();
					} catch (JGitInternalException ie2){
						Log.severe("internal jgit error", ie);
					}
				}
				if(pullResult != null) {
					RebaseResult rebaseResult = pullResult.getRebaseResult();
					boolean successful = rebaseResult.getStatus().isSuccessful();
					if (!successful) {
						Log.severe("unsuccessful pull " +rebaseResult.getStatus());
						if(rebaseResult.getConflicts() != null) {
							Log.severe("unsuccessful pull " + String.join(",", rebaseResult.getConflicts()));
						} else {
							Log.severe("unsuccessful pull " + rebaseResult.getFailingPaths());
						}
					}
				}
				GitVersioningUtils.gitGc(true, fileProvider.needsWindowsHack(),repository, false);
				fileProvider.getCache().initializeCache();
				fileProvider.pushUnlock();
				ObjectId newHead = fileProvider.repository.resolve(Constants.HEAD);
				String title = null;
				if (!oldHeadCommit.equals(newHead)) {
					Log.info("Read changes after rebase");
					try {
						fileProvider.canWriteFileLock();
						RevCommit newHeadCommit = revWalk.parseCommit(newHead);

						Iterable<RevCommit> call = git.log().addRange(oldHeadCommit, newHeadCommit).call();

						final ObjectReader objectReader = this.repository.newObjectReader();
						final CanonicalTreeParser oldTreeParser = new CanonicalTreeParser();
						final CanonicalTreeParser newTreeParser = new CanonicalTreeParser();
						final DiffFormatter diffFormatter = new DiffFormatter(DisabledOutputStream.INSTANCE);
						diffFormatter.setRepository(this.repository);
						revWalk.reset();
						revWalk.sort(RevSort.REVERSE);
						revWalk.markStart(newHeadCommit);
						revWalk.parseCommit(oldHead);
						Iterator<RevCommit> iterator = revWalk.iterator();
						boolean parse = false;
						Set<String> refreshedPages = new TreeSet<>();
	//					resetCiBuildCache();
						while (iterator.hasNext()) {
							RevCommit commit = iterator.next();
							if (commit.equals(oldHeadCommit)) {
								parse = true;
								continue;
							}
							if (parse) {
								mapRevCommit(objectReader, oldTreeParser, newTreeParser, diffFormatter, commit, refreshedPages);
							}
						}
						Log.info("Beginn compile");

//							articleManager.open();
						if (!refreshedPages.isEmpty())
							WikiEventManager.fireEvent(fileProvider, new GitRefreshCacheEvent(fileProvider, GitRefreshCacheEvent.UPDATE, refreshedPages));

						title = refreshedPages.stream().filter(p->p.contains("GVA_Gesamt") && p.contains("vm_gva_objekte")).findFirst().orElse(null);
					}
					finally {
						fileProvider.writeFileUnlock();
					}
				}
				if(title != null){
					Log.info("do full parse");
					Article article = Environment.getInstance().getArticle(Environment.DEFAULT_WEB, title);
					EventManager.getInstance().fireEvent(new FullParseEvent(article));
				}
				stopWatch.stop();
				Log.info("Update of wiki lasts "+ stopWatch);
			}
		}
		catch (GitAPIException | IOException e) {
			Log.severe("Error while updating!", e);
			try {
				git.rebase().setOperation(RebaseCommand.Operation.ABORT).call();
			}
			catch (GitAPIException ex) {
				Log.severe("Error while aborting rebase!", e);
			}
		}
		finally {
			try {
				fileProvider.pushUnlock();
			} catch (IllegalMonitorStateException ignoring){}
			Log.info("Commit compile");
			articleManager.commit();
			try {
				Thread.sleep(500);
			}
			catch (InterruptedException ignored) {}
			Compilers.awaitTermination(Compilers.getCompilerManager(Environment.DEFAULT_WEB));
			Log.info("Compile ends");
			running = false;
		}
	}

	private void mapRevCommit(ObjectReader objectReader, CanonicalTreeParser oldTreeParser, CanonicalTreeParser newTreeParser, DiffFormatter diffFormatter, RevCommit commit, Collection<String> refreshedPages) throws IOException {
		final RevCommit[] parents = commit.getParents();
		RevTree tree = commit.getTree();
		if (parents.length > 0) {
			oldTreeParser.reset(objectReader, commit.getParent(0)
					.getTree());
			newTreeParser.reset(objectReader, tree);
			List<DiffEntry> diffs = diffFormatter.scan(oldTreeParser, newTreeParser);
			RenameDetector rd = new RenameDetector(repository);
			rd.addAll(diffs);
			diffs = rd.compute();
			for (final DiffEntry diff : diffs) {
				String path;
				if (diff.getChangeType() == DiffEntry.ChangeType.MODIFY) {
					path = diff.getOldPath();
					if (path != null) {
//						cache.mapCommit(commit, path);
						String toUpdate = refreshWikiCache(path);
						choosePageForEvent(refreshedPages, toUpdate);
					}
				}
				else if (diff.getChangeType() == DiffEntry.ChangeType.ADD) {
					path = diff.getNewPath();
					if (path != null) {
//						cache.mapCommit(commit, path);
						String toUpdate = refreshWikiCache(path);
						choosePageForEvent(refreshedPages, toUpdate);
					}
				}
				else if (diff.getChangeType() == DiffEntry.ChangeType.DELETE) {
//					cache.mapDelete(commit, diff.getOldPath());
					String toUpdate = refreshWikiCache(diff.getOldPath());
					choosePageForEvent(refreshedPages, toUpdate);
				}
				else if (diff.getChangeType() == DiffEntry.ChangeType.RENAME) {
//					cache.mapMove(commit, diff.getOldPath(), diff.getNewPath());
					String toDelete = refreshWikiCache(diff.getOldPath());
					choosePageForEvent(refreshedPages, toDelete);
					String toAdd = refreshWikiCache(diff.getNewPath());
					choosePageForEvent(refreshedPages, toAdd);

				}
			}
		}
		else {
			final TreeWalk tw = new TreeWalk(this.repository);
			tw.reset(tree);
			tw.setRecursive(true);
			while (tw.next()) {
//				cache.mapCommit(commit, tw.getPathString());
				String toUpdate = refreshWikiCache(tw.getPathString());
				choosePageForEvent(refreshedPages, toUpdate);
			}
		}
	}

	private void choosePageForEvent(Collection<String> refreshedPages, String toUpdate) {
		if(toUpdate!=null) {
			if(toUpdate.contains("/")){
				String[] attachment = toUpdate.split("/");
				if(!attachment[1].contains("ci-build")){
					refreshedPages.add(attachment[0]);
				}
			} else {
				refreshedPages.add(toUpdate);
			}
		}
	}

	private String refreshWikiCache(String path) {
<<<<<<< HEAD
		// this no longer works/applies, what are we trying to accomplish here?
		throw new UnsupportedOperationException();
//		try {
//			WikiPage toRefresh;
//			if (path.contains("/")) {
//				String[] split = path.split("/");
//				String parentName = TextUtil.urlDecodeUTF8(split[0])
//						.replace(GitVersioningAttachmentProvider.DIR_EXTENSION, "");
//				String attachmentName = TextUtil.urlDecodeUTF8(split[1]);
//				toRefresh = new Attachment(engine, parentName, attachmentName);
//			}
//			else {
//				toRefresh = new WikiPage(engine, TextUtil.urlDecodeUTF8(path.replace(GitVersioningFileProvider.FILE_EXT, "")));
//			}
//			toRefresh.setVersion(WikiProvider.LATEST_VERSION);
//			engine.deleteVersion(toRefresh);
//
//			WikiPage page = engine.getPage(toRefresh.getName());
//			if(page!=null)
//				log.info(page.getName());
//
//			return toRefresh.getName();
//		}
//		catch (ProviderException e) {
//			log.error("error refreshing cache", e);
//		}
//		return null;
=======
		try {
			WikiPage toRefresh;
			if (path.contains("/")) {
				String[] split = path.split("/");
				String parentName = TextUtil.urlDecodeUTF8(split[0])
						.replace(GitVersioningAttachmentProvider.DIR_EXTENSION, "");
				String attachmentName = TextUtil.urlDecodeUTF8(split[1]);
				toRefresh = new Attachment(engine, parentName, attachmentName);
			}
			else {
				toRefresh = new WikiPage(engine, TextUtil.urlDecodeUTF8(path.replace(GitVersioningFileProvider.FILE_EXT, "")));
			}
			toRefresh.setVersion(WikiProvider.LATEST_VERSION);
			engine.deleteVersion(toRefresh);

			WikiPage page = engine.getPage(toRefresh.getName());
			if(page!=null)
				Log.info(page.getName());

			return toRefresh.getName();
		}
		catch (ProviderException e) {
			Log.severe("error refreshing cache", e);
		}
		return null;
>>>>>>> 891004ad
	}
}<|MERGE_RESOLUTION|>--- conflicted
+++ resolved
@@ -10,16 +10,8 @@
 import java.util.TreeSet;
 
 import org.apache.commons.lang3.time.StopWatch;
-<<<<<<< HEAD
 import org.apache.log4j.Logger;
 import org.apache.wiki.api.core.Engine;
-=======
-import org.apache.wiki.WikiEngine;
-import org.apache.wiki.WikiPage;
-import org.apache.wiki.WikiProvider;
-import org.apache.wiki.api.exceptions.ProviderException;
-import org.apache.wiki.attachment.Attachment;
->>>>>>> 891004ad
 import org.apache.wiki.event.WikiEventManager;
 import org.eclipse.jgit.api.FetchCommand;
 import org.eclipse.jgit.api.Git;
@@ -333,35 +325,6 @@
 	}
 
 	private String refreshWikiCache(String path) {
-<<<<<<< HEAD
-		// this no longer works/applies, what are we trying to accomplish here?
-		throw new UnsupportedOperationException();
-//		try {
-//			WikiPage toRefresh;
-//			if (path.contains("/")) {
-//				String[] split = path.split("/");
-//				String parentName = TextUtil.urlDecodeUTF8(split[0])
-//						.replace(GitVersioningAttachmentProvider.DIR_EXTENSION, "");
-//				String attachmentName = TextUtil.urlDecodeUTF8(split[1]);
-//				toRefresh = new Attachment(engine, parentName, attachmentName);
-//			}
-//			else {
-//				toRefresh = new WikiPage(engine, TextUtil.urlDecodeUTF8(path.replace(GitVersioningFileProvider.FILE_EXT, "")));
-//			}
-//			toRefresh.setVersion(WikiProvider.LATEST_VERSION);
-//			engine.deleteVersion(toRefresh);
-//
-//			WikiPage page = engine.getPage(toRefresh.getName());
-//			if(page!=null)
-//				log.info(page.getName());
-//
-//			return toRefresh.getName();
-//		}
-//		catch (ProviderException e) {
-//			log.error("error refreshing cache", e);
-//		}
-//		return null;
-=======
 		try {
 			WikiPage toRefresh;
 			if (path.contains("/")) {
@@ -387,6 +350,5 @@
 			Log.severe("error refreshing cache", e);
 		}
 		return null;
->>>>>>> 891004ad
 	}
 }